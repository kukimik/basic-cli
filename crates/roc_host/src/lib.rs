//! Implementation of the host.
//! The host contains code that calls the Roc main function and provides the
//! Roc app with functions to allocate memory and execute effects such as
//! writing to stdio or making HTTP requests.

#![allow(non_snake_case)]
#![allow(improper_ctypes)]
use core::ffi::c_void;
<<<<<<< HEAD
use core::panic;
use roc_std::{RocBox, RocList, RocRefcounted, RocResult, RocStr};
=======
use roc_std::{RocBox, RocList, RocResult, RocStr, ReadOnlyRocList, ReadOnlyRocStr};
>>>>>>> a1bd66fd
use roc_std_heap::ThreadSafeRefcountedResourceHeap;
use std::borrow::{Borrow, Cow};
use std::ffi::OsStr;
use std::fs::File;
use std::io::{BufRead, BufReader, ErrorKind, Read, Write};
use std::net::TcpStream;
use std::path::Path;
use std::sync::OnceLock;
use std::time::{Duration, SystemTime, UNIX_EPOCH};
use std::{env, io};
use tokio::runtime::Runtime;

mod glue;

thread_local! {
   static TOKIO_RUNTIME: Runtime = tokio::runtime::Builder::new_current_thread()
       .enable_io()
       .enable_time()
       .build()
       .unwrap();
}

<<<<<<< HEAD
fn file_heap() -> &'static ThreadSafeRefcountedResourceHeap<File> {
    static FILE_HEAP: OnceLock<ThreadSafeRefcountedResourceHeap<File>> = OnceLock::new();
=======
static ARGS : OnceLock<ReadOnlyRocList<ReadOnlyRocStr>> = OnceLock::new();

fn file_heap() -> &'static ThreadSafeRefcountedResourceHeap<BufReader<File>> {
    static FILE_HEAP: OnceLock<ThreadSafeRefcountedResourceHeap<BufReader<File>>> = OnceLock::new();
>>>>>>> a1bd66fd
    FILE_HEAP.get_or_init(|| {
        let DEFAULT_MAX_FILES = 65536;
        let max_files = env::var("ROC_BASIC_CLI_MAX_FILES")
            .map(|v| v.parse().unwrap_or(DEFAULT_MAX_FILES))
            .unwrap_or(DEFAULT_MAX_FILES);
        ThreadSafeRefcountedResourceHeap::new(max_files)
            .expect("Failed to allocate mmap for file handle references.")
    })
}

fn tcp_heap() -> &'static ThreadSafeRefcountedResourceHeap<BufReader<TcpStream>> {
    // TODO: Should this be a BufReader and BufWriter of the tcp stream?
    // like this: https://stackoverflow.com/questions/58467659/how-to-store-tcpstream-with-bufreader-and-bufwriter-in-a-data-structure/58491889#58491889

    static TCP_HEAP: OnceLock<ThreadSafeRefcountedResourceHeap<BufReader<TcpStream>>> =
        OnceLock::new();
    TCP_HEAP.get_or_init(|| {
        let DEFAULT_MAX_TCP_STREAMS = 65536;
        let max_tcp_streams = env::var("ROC_BASIC_CLI_MAX_TCP_STREAMS")
            .map(|v| v.parse().unwrap_or(DEFAULT_MAX_TCP_STREAMS))
            .unwrap_or(DEFAULT_MAX_TCP_STREAMS);
        ThreadSafeRefcountedResourceHeap::new(max_tcp_streams)
            .expect("Failed to allocate mmap for tcp handle references.")
    })
}

const UNEXPECTED_EOF_ERROR: &str = "UnexpectedEof";

/// # Safety
///
/// This function is unsafe.
#[no_mangle]
pub unsafe extern "C" fn roc_alloc(size: usize, _alignment: u32) -> *mut c_void {
    libc::malloc(size)
}

/// # Safety
///
/// This function is unsafe.
#[no_mangle]
pub unsafe extern "C" fn roc_realloc(
    c_ptr: *mut c_void,
    new_size: usize,
    _old_size: usize,
    _alignment: u32,
) -> *mut c_void {
    libc::realloc(c_ptr, new_size)
}

/// # Safety
///
/// This function is unsafe.
#[no_mangle]
pub unsafe extern "C" fn roc_dealloc(c_ptr: *mut c_void, _alignment: u32) {
    let heap = file_heap();
    if heap.in_range(c_ptr) {
        heap.dealloc(c_ptr);
        return;
    }
    let heap = tcp_heap();
    if heap.in_range(c_ptr) {
        heap.dealloc(c_ptr);
        return;
    }
    libc::free(c_ptr)
}

/// # Safety
///
/// This function is unsafe.
#[no_mangle]
pub unsafe extern "C" fn roc_panic(msg: &RocStr, tag_id: u32) {
    _ = crossterm::terminal::disable_raw_mode();
    match tag_id {
        0 => {
            eprintln!("Roc crashed with:\n\n\t{}\n", msg.as_str());

            print_backtrace();
            std::process::exit(1);
        }
        1 => {
            eprintln!("The program crashed with:\n\n\t{}\n", msg.as_str());

            print_backtrace();
            std::process::exit(1);
        }
        _ => todo!(),
    }
}

/// # Safety
///
/// This function is unsafe.
#[no_mangle]
pub unsafe extern "C" fn roc_dbg(loc: &RocStr, msg: &RocStr, src: &RocStr) {
    eprintln!("[{}] {} = {}", loc, src, msg);
}

/// # Safety
///
/// This function is unsafe.
#[cfg(unix)]
#[no_mangle]
pub unsafe extern "C" fn roc_getppid() -> libc::pid_t {
    libc::getppid()
}

/// # Safety
///
/// This function should be called with a valid addr pointer.
#[cfg(unix)]
#[no_mangle]
pub unsafe extern "C" fn roc_mmap(
    addr: *mut libc::c_void,
    len: libc::size_t,
    prot: libc::c_int,
    flags: libc::c_int,
    fd: libc::c_int,
    offset: libc::off_t,
) -> *mut libc::c_void {
    libc::mmap(addr, len, prot, flags, fd, offset)
}

/// # Safety
///
/// This function should be called with a valid name pointer.
#[cfg(unix)]
#[no_mangle]
pub unsafe extern "C" fn roc_shm_open(
    name: *const libc::c_char,
    oflag: libc::c_int,
    mode: libc::mode_t,
) -> libc::c_int {
    libc::shm_open(name, oflag, mode as libc::c_uint)
}

fn print_backtrace() {
    eprintln!("Here is the call stack that led to the crash:\n");

    let mut entries = Vec::new();

    #[derive(Default)]
    struct Entry {
        pub fn_name: String,
        pub filename: Option<String>,
        pub line: Option<u32>,
        pub col: Option<u32>,
    }

    backtrace::trace(|frame| {
        backtrace::resolve_frame(frame, |symbol| {
            if let Some(fn_name) = symbol.name() {
                let fn_name = fn_name.to_string();

                if should_show_in_backtrace(&fn_name) {
                    let mut entry = Entry {
                        fn_name: format_fn_name(&fn_name),
                        ..Default::default()
                    };

                    if let Some(path) = symbol.filename() {
                        entry.filename = Some(path.to_string_lossy().into_owned());
                    };

                    entry.line = symbol.lineno();
                    entry.col = symbol.colno();

                    entries.push(entry);
                }
            } else {
                entries.push(Entry {
                    fn_name: "???".to_string(),
                    ..Default::default()
                });
            }
        });

        true // keep going to the next frame
    });

    for entry in entries {
        eprintln!("\t{}", entry.fn_name);

        if let Some(filename) = entry.filename {
            eprintln!("\t\t{filename}");
        }
    }

    eprintln!("\nOptimizations can make this list inaccurate! If it looks wrong, try running without `--optimize` and with `--linker=legacy`\n");
}

fn should_show_in_backtrace(fn_name: &str) -> bool {
    let is_from_rust = fn_name.contains("::");
    let is_host_fn = fn_name.starts_with("roc_panic")
        || fn_name.starts_with("_roc__")
        || fn_name.starts_with("rust_main")
        || fn_name == "_main";

    !is_from_rust && !is_host_fn
}

fn format_fn_name(fn_name: &str) -> String {
    // e.g. convert "_Num_sub_a0c29024d3ec6e3a16e414af99885fbb44fa6182331a70ab4ca0886f93bad5"
    // to ["Num", "sub", "a0c29024d3ec6e3a16e414af99885fbb44fa6182331a70ab4ca0886f93bad5"]
    let mut pieces_iter = fn_name.split('_');

    if let (_, Some(module_name), Some(name)) =
        (pieces_iter.next(), pieces_iter.next(), pieces_iter.next())
    {
        display_roc_fn(module_name, name)
    } else {
        "???".to_string()
    }
}

fn display_roc_fn(module_name: &str, fn_name: &str) -> String {
    let module_name = if module_name == "#UserApp" {
        "app"
    } else {
        module_name
    };

    let fn_name = if fn_name.parse::<u64>().is_ok() {
        "(anonymous function)"
    } else {
        fn_name
    };

    format!("\u{001B}[36m{module_name}\u{001B}[39m.{fn_name}")
}

/// # Safety
///
/// This function should be provided a valid dst pointer.
#[no_mangle]
pub unsafe extern "C" fn roc_memset(dst: *mut c_void, c: i32, n: usize) -> *mut c_void {
    libc::memset(dst, c, n)
}

// Protect our functions from the vicious GC.
// This is specifically a problem with static compilation and musl.
// TODO: remove all of this when we switch to effect interpreter.
pub fn init() {
    let funcs: &[*const extern "C" fn()] = &[
        roc_alloc as _,
        roc_realloc as _,
        roc_dealloc as _,
        roc_panic as _,
        roc_dbg as _,
        roc_memset as _,
        roc_fx_envDict as _,
        roc_fx_args as _,
        roc_fx_envVar as _,
        roc_fx_setCwd as _,
        roc_fx_exePath as _,
        roc_fx_stdinLine as _,
        roc_fx_stdinBytes as _,
        roc_fx_stdinReadToEnd as _,
        roc_fx_stdoutLine as _,
        roc_fx_stdoutWrite as _,
        roc_fx_stderrLine as _,
        roc_fx_stderrWrite as _,
        roc_fx_ttyModeCanonical as _,
        roc_fx_ttyModeRaw as _,
        roc_fx_fileWriteUtf8 as _,
        roc_fx_fileWriteBytes as _,
        roc_fx_pathType as _,
        roc_fx_fileReadBytes as _,
        roc_fx_fileReader as _,
        roc_fx_fileReadLine as _,
        roc_fx_fileReadByteBuf as _,
        roc_fx_fileDelete as _,
        roc_fx_cwd as _,
        roc_fx_posixTime as _,
        roc_fx_sleepMillis as _,
        roc_fx_dirList as _,
        roc_fx_sendRequest as _,
        roc_fx_tcpConnect as _,
        roc_fx_tcpReadUpTo as _,
        roc_fx_tcpReadExactly as _,
        roc_fx_tcpReadUntil as _,
        roc_fx_tcpWrite as _,
        roc_fx_commandStatus as _,
        roc_fx_commandOutput as _,
        roc_fx_dirCreate as _,
        roc_fx_dirCreateAll as _,
        roc_fx_dirDeleteEmpty as _,
        roc_fx_dirDeleteAll as _,
        roc_fx_currentArchOS as _,
        roc_fx_tempDir as _,
        roc_fx_getLocale as _,
        roc_fx_getLocales as _,
    ];
    #[allow(forgetting_references)]
    std::mem::forget(std::hint::black_box(funcs));
    if cfg!(unix) {
        let unix_funcs: &[*const extern "C" fn()] =
            &[roc_getppid as _, roc_mmap as _, roc_shm_open as _];
        #[allow(forgetting_references)]
        std::mem::forget(std::hint::black_box(unix_funcs));
    }
}

#[no_mangle]
pub extern "C" fn rust_main(args: ReadOnlyRocList<ReadOnlyRocStr>) -> i32 {
    ARGS.set(args).unwrap_or_else(|_| panic!("only one thread running, must be able to set args"));
    init();

    extern "C" {
        #[link_name = "roc__mainForHost_1_exposed"]
        pub fn roc_main_for_host_caller(not_used: i32) -> i32;

        #[link_name = "roc__mainForHost_1_exposed_size"]
        pub fn roc_main__for_host_size() -> usize;
    }

    let exit_code: i32 = unsafe {
        let code = roc_main_for_host_caller(0);

        debug_assert_eq!(std::mem::size_of_val(&code), roc_main__for_host_size());

        code
    };

    exit_code
}

#[no_mangle]
pub extern "C" fn roc_fx_envDict() -> RocList<(RocStr, RocStr)> {
    // TODO: can we be more efficient about reusing the String's memory for RocStr?
    std::env::vars_os()
        .map(|(key, val)| {
            (
                RocStr::from(key.to_string_lossy().borrow()),
                RocStr::from(val.to_string_lossy().borrow()),
            )
        })
        .collect()
}

#[no_mangle]
pub extern "C" fn roc_fx_args() -> ReadOnlyRocList<ReadOnlyRocStr> {
    // Note: the clone here is no-op since the refcount is readonly. Just goes from &RocList to RocList.
    ARGS.get().expect("args was set during init and must be here").clone()
}

#[no_mangle]
pub extern "C" fn roc_fx_envVar(roc_str: &RocStr) -> RocResult<RocStr, ()> {
    // TODO: can we be more efficient about reusing the String's memory for RocStr?
    match std::env::var_os(roc_str.as_str()) {
        Some(os_str) => RocResult::ok(RocStr::from(os_str.to_string_lossy().borrow())),
        None => RocResult::err(()),
    }
}

#[no_mangle]
pub extern "C" fn roc_fx_setCwd(roc_path: &RocList<u8>) -> RocResult<(), ()> {
    match std::env::set_current_dir(path_from_roc_path(roc_path)) {
        Ok(()) => RocResult::ok(()),
        Err(_) => RocResult::err(()),
    }
}

#[no_mangle]
pub extern "C" fn roc_fx_exePath(_roc_str: &RocStr) -> RocResult<RocList<u8>, ()> {
    match std::env::current_exe() {
        Ok(path_buf) => RocResult::ok(os_str_to_roc_path(path_buf.as_path().as_os_str())),
        Err(_) => RocResult::err(()),
    }
}

#[no_mangle]
pub extern "C" fn roc_fx_stdinLine() -> RocResult<RocStr, glue::IOErr> {
    let stdin = std::io::stdin();

    match stdin.lock().lines().next() {
        None => RocResult::err(glue::IOErr {
            msg: RocStr::empty(),
            tag: glue::IOErrTag::EndOfFile,
        }),
        Some(Ok(str)) => RocResult::ok(str.as_str().into()),
        Some(Err(io_err)) => RocResult::err(io_err.into()),
    }
}

#[no_mangle]
pub extern "C" fn roc_fx_stdinBytes() -> RocResult<RocList<u8>, glue::IOErr> {
    const BUF_SIZE: usize = 16_384; // 16 KiB = 16 * 1024 = 16,384 bytes
    let stdin = std::io::stdin();
    let mut buffer: [u8; BUF_SIZE] = [0; BUF_SIZE];

    match stdin.lock().read(&mut buffer) {
        Ok(bytes_read) => RocResult::ok(RocList::from(&buffer[0..bytes_read])),
        Err(io_err) => RocResult::err(io_err.into()),
    }
}

#[no_mangle]
pub extern "C" fn roc_fx_stdinReadToEnd() -> RocResult<RocList<u8>, glue::IOErr> {
    let stdin = std::io::stdin();
    let mut buf = Vec::new();
    match stdin.lock().read_to_end(&mut buf) {
        Ok(bytes_read) => RocResult::ok(RocList::from(&buf[0..bytes_read])),
        Err(io_err) => RocResult::err(io_err.into()),
    }
}

#[no_mangle]
pub extern "C" fn roc_fx_stdoutLine(line: &RocStr) -> RocResult<(), glue::IOErr> {
    let stdout = std::io::stdout();

    let mut handle = stdout.lock();

    handle
        .write_all(line.as_bytes())
        .and_then(|()| handle.write_all("\n".as_bytes()))
        .and_then(|()| handle.flush())
        .map_err(|io_err| io_err.into())
        .into()
}

#[no_mangle]
pub extern "C" fn roc_fx_stdoutWrite(text: &RocStr) -> RocResult<(), glue::IOErr> {
    let stdout = std::io::stdout();
    let mut handle = stdout.lock();

    handle
        .write_all(text.as_bytes())
        .and_then(|()| handle.flush())
        .map_err(|io_err| io_err.into())
        .into()
}

#[no_mangle]
pub extern "C" fn roc_fx_stderrLine(line: &RocStr) -> RocResult<(), glue::IOErr> {
    let stderr = std::io::stderr();
    let mut handle = stderr.lock();

    handle
        .write_all(line.as_bytes())
        .and_then(|()| handle.write_all("\n".as_bytes()))
        .and_then(|()| handle.flush())
        .map_err(|io_err| io_err.into())
        .into()
}

#[no_mangle]
pub extern "C" fn roc_fx_stderrWrite(text: &RocStr) -> RocResult<(), glue::IOErr> {
    let stderr = std::io::stderr();
    let mut handle = stderr.lock();

    handle
        .write_all(text.as_bytes())
        .and_then(|()| handle.flush())
        .map_err(|io_err| io_err.into())
        .into()
}

#[no_mangle]
pub extern "C" fn roc_fx_ttyModeCanonical() {
    crossterm::terminal::disable_raw_mode().expect("failed to disable raw mode");
}

#[no_mangle]
pub extern "C" fn roc_fx_ttyModeRaw() {
    crossterm::terminal::enable_raw_mode().expect("failed to enable raw mode");
}

#[no_mangle]
pub extern "C" fn roc_fx_fileWriteUtf8(
    roc_path: &RocList<u8>,
    roc_str: &RocStr,
) -> RocResult<(), RocStr> {
    write_slice(roc_path, roc_str.as_str().as_bytes())
}

#[no_mangle]
pub extern "C" fn roc_fx_fileWriteBytes(
    roc_path: &RocList<u8>,
    roc_bytes: &RocList<u8>,
) -> RocResult<(), RocStr> {
    write_slice(roc_path, roc_bytes.as_slice())
}

fn write_slice(roc_path: &RocList<u8>, bytes: &[u8]) -> RocResult<(), RocStr> {
    match File::create(path_from_roc_path(roc_path)) {
        Ok(mut file) => match file.write_all(bytes) {
            Ok(()) => RocResult::ok(()),
            Err(err) => RocResult::err(toRocWriteError(err)),
        },
        Err(err) => RocResult::err(toRocWriteError(err)),
    }
}

#[repr(C)]
pub struct InternalPathType {
    isDir: bool,
    isFile: bool,
    isSymLink: bool,
}

#[no_mangle]
pub extern "C" fn roc_fx_pathType(
    roc_path: &RocList<u8>,
) -> RocResult<InternalPathType, RocList<u8>> {
    let path = path_from_roc_path(roc_path);
    match path.symlink_metadata() {
        Ok(m) => RocResult::ok(InternalPathType {
            isDir: m.is_dir(),
            isFile: m.is_file(),
            isSymLink: m.is_symlink(),
        }),
        Err(err) => RocResult::err(toRocGetMetadataError(err)),
    }
}

#[cfg(target_family = "unix")]
fn path_from_roc_path(bytes: &RocList<u8>) -> Cow<'_, Path> {
    use std::os::unix::ffi::OsStrExt;
    let os_str = OsStr::from_bytes(bytes.as_slice());
    Cow::Borrowed(Path::new(os_str))
}

#[cfg(target_family = "windows")]
fn path_from_roc_path(bytes: &RocList<u8>) -> Cow<'_, Path> {
    use std::os::windows::ffi::OsStringExt;

    let bytes = bytes.as_slice();
    assert_eq!(bytes.len() % 2, 0);
    let characters: &[u16] =
        unsafe { std::slice::from_raw_parts(bytes.as_ptr().cast(), bytes.len() / 2) };

    let os_string = std::ffi::OsString::from_wide(characters);

    Cow::Owned(std::path::PathBuf::from(os_string))
}

#[no_mangle]
pub extern "C" fn roc_fx_fileReadBytes(roc_path: &RocList<u8>) -> RocResult<RocList<u8>, RocStr> {
    match File::open(path_from_roc_path(roc_path)) {
        Ok(mut file) => {
            let size = file
                .metadata()
                .map(|m| m.len())
                .expect("TODO: make robust: file has not size?");
            let mut buf_list = RocList::with_capacity(size as usize);
            let buf_slice: &mut [u8] = unsafe {
                std::slice::from_raw_parts_mut(buf_list.as_mut_ptr(), buf_list.capacity())
            };

            match file.read_exact(buf_slice) {
                Ok(()) => {
                    let out_list = unsafe {
                        RocList::from_raw_parts(
                            buf_list.as_mut_ptr(),
                            buf_list.capacity(),
                            buf_list.capacity(),
                        )
                    };
                    std::mem::forget(buf_list);

                    RocResult::ok(out_list)
                }
                Err(err) => RocResult::err(toRocReadError(err)),
            }
        }
        Err(err) => RocResult::err(toRocReadError(err)),
    }
}

#[no_mangle]
pub extern "C" fn roc_fx_fileReader(roc_path: &RocList<u8>) -> RocResult<RocBox<()>, RocStr> {
    match File::open(path_from_roc_path(roc_path)) {
        Ok(file) => {
            let heap = file_heap();
            let alloc_result = heap.alloc_for(file);
            match alloc_result {
                Ok(out) => RocResult::ok(out),
                Err(err) => RocResult::err(toRocReadError(err)),
            }
        }
        Err(err) => RocResult::err(toRocReadError(err)),
    }
}

#[no_mangle]
pub extern "C" fn roc_fx_fileReadLine(
    data: RocBox<()>,
    //TODO: this would allow the internal buffer to get much much bigger, is this acceptable? SHould we maybe include a warning about that
    buffer: RocList<u8>,
) -> RocResult<RocList<u8>, RocStr> {
    let file: &mut File = ThreadSafeRefcountedResourceHeap::box_to_resource(data);

    let buffer = if buffer.is_unique() {
        buffer
    } else {
        RocList::with_capacity(8000)
    };
    match read_until(file, b'\n', buffer) {
        Ok(mut buffer) => {
            buffer.inc();
            // Note: this returns an empty list when no bytes were read, e.g. End Of File
            RocResult::ok(buffer)
        }
        Err(err) => RocResult::err(err.to_string().as_str().into()),
    }
}
// We should be able to ask the user to "return" their buffer. So that if they do they get the same buffer back and we don't have to re-allocate. Should be a nice optimization.
// TODO: If the capacity is larger but the len isn't right we should be able to extend the len to match. I don't have access to a function that does that though
#[no_mangle]
pub extern "C" fn roc_fx_fileReadByteBuf(
    reader: RocBox<()>,
    buf: &mut RocList<u8>,
) -> RocResult<RocList<u8>, RocStr> {
    let file: &mut File = ThreadSafeRefcountedResourceHeap::box_to_resource(reader);

    let canUseInternal = buf.is_unique();

    if canUseInternal {
        unsafe {
            //This ensures we always expand the buffer to the full capacity of the list
            let buf_slice: &mut [u8] =
                std::slice::from_raw_parts_mut(buf.as_mut_ptr(), buf.capacity());
            loop {
                let read = match file.read(buf_slice) {
                    Ok(n) => n,
                    Err(ref e) if matches!(e.kind(), ErrorKind::Interrupted) => continue,
                    Err(e) => return RocResult::err(e.to_string().as_str().into()),
                };
                let mut roc_list = RocList::from_raw_parts(buf.as_mut_ptr(), read, buf.capacity());
                roc_list.inc();

                return RocResult::ok(roc_list);
            }
        }
    } else {
        // return RocResult::err("not unique".into());
        unsafe {
            //Make a new list
            let mut list = RocList::with_capacity(buf.capacity());
            //get a slice to the full memmory of the list
            let slice: &mut [u8] =
                std::slice::from_raw_parts_mut(list.as_mut_ptr(), list.capacity());
            loop {
                let read = match file.read(slice) {
                    Ok(n) => n,
                    Err(ref e) if matches!(e.kind(), ErrorKind::Interrupted) => continue,
                    Err(e) => return RocResult::err(e.to_string().as_str().into()),
                };
                //update the length based on amount read
                let roc_list = RocList::from_raw_parts(list.as_mut_ptr(), read, list.capacity());
                std::mem::forget(list);
                return RocResult::ok(roc_list);
            }
        }
    }
}

/// Reads until the provided delim expanding the roc buffer as it goes. Returns a new reference to the same roc buffer but with a length exactly as long as the
fn read_until<R: Read + ?Sized>(
    r: &mut R,
    delim: u8,
    mut buf: RocList<u8>,
) -> io::Result<RocList<u8>> {
    let mut read = 0;
    let og_capacity = buf.capacity();
    loop {
        let (done, used) = {
            //get a slice between the end of the last read and the end of the buffer
            let buf_slice: &mut [u8] = unsafe {
                std::slice::from_raw_parts_mut(buf.as_mut_ptr().add(read), buf.capacity() - read)
            };
            let this_read = match r.read(buf_slice) {
                Ok(n) => n,
                Err(ref e) if matches!(e.kind(), ErrorKind::Interrupted) => continue,
                Err(e) => return Err(e),
            };
            //if we read 0 bytes we are done because that's EOF
            if this_read == 0 {
                (true, 0)
            } else {
                let readSlice: &[u8] = &buf_slice[..this_read];
                match memchr::memchr(delim, readSlice) {
                    Some(i) => (true, i + 1),
                    None => (false, this_read),
                }
            }
        };
        read += used;
        if done || used == 0 {
            let out = unsafe { RocList::from_raw_parts(buf.as_mut_ptr(), read, buf.capacity()) };
            //Don't drop the buffer because we are returning it
            std::mem::forget(buf);
            return Ok(out);
        }

        // Ensure we have enough capacity for the next read
        if buf.capacity() < read + og_capacity {
            buf.reserve(og_capacity);
        }
    }
}

#[no_mangle]
pub extern "C" fn roc_fx_fileDelete(roc_path: &RocList<u8>) -> RocResult<(), RocStr> {
    match std::fs::remove_file(path_from_roc_path(roc_path)) {
        Ok(()) => RocResult::ok(()),
        Err(err) => RocResult::err(toRocReadError(err)),
    }
}

#[no_mangle]
pub extern "C" fn roc_fx_cwd() -> RocResult<RocList<u8>, ()> {
    // TODO instead, call getcwd on UNIX and GetCurrentDirectory on Windows
    match std::env::current_dir() {
        Ok(path_buf) => RocResult::ok(os_str_to_roc_path(path_buf.into_os_string().as_os_str())),
        Err(_) => {
            // Default to empty path
            RocResult::ok(RocList::empty())
        }
    }
}

#[no_mangle]
pub extern "C" fn roc_fx_posixTime() -> roc_std::U128 {
    // TODO in future may be able to avoid this panic by using C APIs
    let since_epoch = SystemTime::now()
        .duration_since(UNIX_EPOCH)
        .expect("time went backwards");

    roc_std::U128::from(since_epoch.as_nanos())
}

#[no_mangle]
pub extern "C" fn roc_fx_sleepMillis(milliseconds: u64) {
    let duration = Duration::from_millis(milliseconds);
    std::thread::sleep(duration);
}

#[no_mangle]
pub extern "C" fn roc_fx_dirList(
    roc_path: &RocList<u8>,
) -> RocResult<RocList<RocList<u8>>, RocStr> {
    let path = path_from_roc_path(roc_path);

    if path.is_dir() {
        let dir = match std::fs::read_dir(path) {
            Ok(dir) => dir,
            Err(err) => return RocResult::err(handleDirError(err)),
        };

        let mut entries = Vec::new();

        for entry in dir.flatten() {
            let path = entry.path();
            let str = path.as_os_str();
            entries.push(os_str_to_roc_path(str));
        }

        RocResult::ok(RocList::from_iter(entries))
    } else {
        RocResult::err("ErrorKind::NotADirectory".into())
    }
}

#[cfg(target_family = "unix")]
fn os_str_to_roc_path(os_str: &OsStr) -> RocList<u8> {
    use std::os::unix::ffi::OsStrExt;

    RocList::from(os_str.as_bytes())
}

#[cfg(target_family = "windows")]
fn os_str_to_roc_path(os_str: &OsStr) -> RocList<u8> {
    use std::os::windows::ffi::OsStrExt;

    let bytes: Vec<_> = os_str.encode_wide().flat_map(|c| c.to_be_bytes()).collect();

    RocList::from(bytes.as_slice())
}

#[repr(C)]
pub struct Request {
    body: RocList<u8>,
    headers: RocList<Header>,
    method: RocStr,
    mimeType: RocStr,
    timeoutMs: u64,
    url: RocStr,
}

#[repr(C)]
pub struct Header {
    key: RocStr,
    value: RocStr,
}

impl roc_std::RocRefcounted for Header {
    fn inc(&mut self) {
        self.key.inc();
        self.value.inc();
    }
    fn dec(&mut self) {
        self.key.dec();
        self.value.dec();
    }
    fn is_refcounted() -> bool {
        true
    }
}

#[repr(C)]
pub struct Metadata {
    headers: RocList<Header>,
    statusText: RocStr,
    url: RocStr,
    statusCode: u16,
}

impl Metadata {
    fn empty() -> Metadata {
        Metadata {
            headers: RocList::empty(),
            statusText: RocStr::empty(),
            url: RocStr::empty(),
            statusCode: 0,
        }
    }
}

#[repr(C)]
pub struct InternalResponse {
    body: RocList<u8>,
    metadata: Metadata,
    variant: RocStr,
}

impl InternalResponse {
    fn bad_request(error: &str) -> InternalResponse {
        InternalResponse {
            variant: "BadRequest".into(),
            metadata: Metadata {
                statusText: RocStr::from(error),
                ..Metadata::empty()
            },
            body: RocList::empty(),
        }
    }

    fn good_status(metadata: Metadata, body: RocList<u8>) -> InternalResponse {
        InternalResponse {
            variant: "GoodStatus".into(),
            metadata,
            body,
        }
    }

    fn bad_status(metadata: Metadata, body: RocList<u8>) -> InternalResponse {
        InternalResponse {
            variant: "BadStatus".into(),
            metadata,
            body,
        }
    }

    fn timeout() -> InternalResponse {
        InternalResponse {
            variant: "Timeout".into(),
            metadata: Metadata::empty(),
            body: RocList::empty(),
        }
    }

    fn network_error() -> InternalResponse {
        InternalResponse {
            variant: "NetworkError".into(),
            metadata: Metadata::empty(),
            body: RocList::empty(),
        }
    }
}

#[no_mangle]
pub extern "C" fn roc_fx_sendRequest(roc_request: &Request) -> InternalResponse {
    let method = parse_http_method(roc_request.method.as_str());
    let mut req_builder = hyper::Request::builder()
        .method(method)
        .uri(roc_request.url.as_str());
    let mut has_content_type_header = false;

    for header in roc_request.headers.iter() {
        req_builder = req_builder.header(header.key.as_str(), header.value.as_str());
        if header.key.eq_ignore_ascii_case("Content-Type") {
            has_content_type_header = true;
        }
    }

    let bytes = String::from_utf8(roc_request.body.as_slice().to_vec()).unwrap();
    let mime_type_str = roc_request.mimeType.as_str();

    if !has_content_type_header && !mime_type_str.is_empty() {
        req_builder = req_builder.header("Content-Type", mime_type_str);
    }

    let request = match req_builder.body(bytes) {
        Ok(req) => req,
        Err(err) => return InternalResponse::bad_request(err.to_string().as_str()),
    };

    if roc_request.timeoutMs > 0 {
        let time_limit = Duration::from_millis(roc_request.timeoutMs);

        TOKIO_RUNTIME.with(|rt| {
            rt.block_on(async {
                tokio::time::timeout(time_limit, send_request(request, &roc_request.url)).await
            })
            .unwrap_or_else(|_err| InternalResponse::timeout())
        })
    } else {
        TOKIO_RUNTIME.with(|rt| rt.block_on(send_request(request, &roc_request.url)))
    }
}

fn parse_http_method(method: &str) -> hyper::Method {
    match method {
        "Connect" => hyper::Method::CONNECT,
        "Delete" => hyper::Method::DELETE,
        "Get" => hyper::Method::GET,
        "Head" => hyper::Method::HEAD,
        "Options" => hyper::Method::OPTIONS,
        "Patch" => hyper::Method::PATCH,
        "Post" => hyper::Method::POST,
        "Put" => hyper::Method::PUT,
        "Trace" => hyper::Method::TRACE,
        _other => unreachable!("Should only pass known HTTP methods from Roc side"),
    }
}

async fn send_request(request: hyper::Request<String>, url: &str) -> InternalResponse {
    use hyper::Client;
    use hyper_rustls::HttpsConnectorBuilder;

    let https = HttpsConnectorBuilder::new()
        .with_native_roots()
        .https_or_http()
        .enable_http1()
        .build();

    let client: Client<_, String> = Client::builder().build(https);
    let res = client.request(request).await;

    match res {
        Ok(response) => {
            let status = response.status();
            let status_str = status.canonical_reason().unwrap_or_else(|| status.as_str());

            let headers_iter = response.headers().iter().map(|(name, value)| Header {
                key: RocStr::from(name.as_str()),
                value: RocStr::from(value.to_str().unwrap_or_default()),
            });

            let metadata = Metadata {
                headers: RocList::from_iter(headers_iter),
                statusText: RocStr::from(status_str),
                url: RocStr::from(url),
                statusCode: status.as_u16(),
            };

            let bytes = hyper::body::to_bytes(response.into_body()).await.unwrap();
            let body: RocList<u8> = RocList::from_iter(bytes);

            if status.is_success() {
                InternalResponse::good_status(metadata, body)
            } else {
                InternalResponse::bad_status(metadata, body)
            }
        }
        Err(err) => {
            if err.is_timeout() {
                InternalResponse::timeout()
            } else if err.is_connect() || err.is_closed() {
                InternalResponse::network_error()
            } else {
                InternalResponse::bad_request(err.to_string().as_str())
            }
        }
    }
}

fn toRocWriteError(err: std::io::Error) -> RocStr {
    match err.kind() {
        ErrorKind::NotFound => "ErrorKind::NotFound".into(),
        ErrorKind::AlreadyExists => "ErrorKind::AlreadyExists".into(),
        ErrorKind::Interrupted => "ErrorKind::Interrupted".into(),
        ErrorKind::OutOfMemory => "ErrorKind::OutOfMemory".into(),
        ErrorKind::PermissionDenied => "ErrorKind::PermissionDenied".into(),
        ErrorKind::TimedOut => "ErrorKind::TimedOut".into(),
        ErrorKind::WriteZero => "ErrorKind::WriteZero".into(),
        _ => format!("{:?}", err).as_str().into(),
    }
}

fn toRocReadError(err: std::io::Error) -> RocStr {
    match err.kind() {
        ErrorKind::Interrupted => "ErrorKind::Interrupted".into(),
        ErrorKind::NotFound => "ErrorKind::NotFound".into(),
        ErrorKind::OutOfMemory => "ErrorKind::OutOfMemory".into(),
        ErrorKind::PermissionDenied => "ErrorKind::PermissionDenied".into(),
        ErrorKind::TimedOut => "ErrorKind::TimedOut".into(),
        _ => format!("{:?}", err).as_str().into(),
    }
}

fn toRocGetMetadataError(err: std::io::Error) -> RocList<u8> {
    match err.kind() {
        ErrorKind::PermissionDenied => RocList::from([b'P', b'D']),
        ErrorKind::NotFound => RocList::from([b'N', b'F']),
        _ => RocList::from(format!("{:?}", err).as_bytes()),
    }
}

#[no_mangle]
pub extern "C" fn roc_fx_tcpConnect(host: &RocStr, port: u16) -> RocResult<RocBox<()>, RocStr> {
    match TcpStream::connect((host.as_str(), port)) {
        Ok(stream) => {
            let buf_reader = BufReader::new(stream);

            let heap = tcp_heap();
            let alloc_result = heap.alloc_for(buf_reader);
            match alloc_result {
                Ok(out) => RocResult::ok(out),
                Err(err) => RocResult::err(to_tcp_connect_err(err)),
            }
        }
        Err(err) => RocResult::err(to_tcp_connect_err(err)),
    }
}

#[no_mangle]
pub extern "C" fn roc_fx_tcpReadUpTo(
    stream: RocBox<()>,
    bytes_to_read: u64,
) -> RocResult<RocList<u8>, RocStr> {
    let stream: &mut BufReader<TcpStream> =
        ThreadSafeRefcountedResourceHeap::box_to_resource(stream);

    let mut chunk = stream.take(bytes_to_read);

    //TODO: fill a roc list directly. This is an extra O(n) copy.
    match chunk.fill_buf() {
        Ok(received) => {
            let received = received.to_vec();
            stream.consume(received.len());

            RocResult::ok(RocList::from(&received[..]))
        }
        Err(err) => RocResult::err(to_tcp_stream_err(err)),
    }
}

#[no_mangle]
pub extern "C" fn roc_fx_tcpReadExactly(
    stream: RocBox<()>,
    bytes_to_read: u64,
) -> RocResult<RocList<u8>, RocStr> {
    let stream: &mut BufReader<TcpStream> =
        ThreadSafeRefcountedResourceHeap::box_to_resource(stream);

    let mut buffer = Vec::with_capacity(bytes_to_read as usize);
    let mut chunk = stream.take(bytes_to_read);

    //TODO: fill a roc list directly. This is an extra O(n) copy.
    match chunk.read_to_end(&mut buffer) {
        Ok(read) => {
            if (read as u64) < bytes_to_read {
                RocResult::err(UNEXPECTED_EOF_ERROR.into())
            } else {
                RocResult::ok(RocList::from(&buffer[..]))
            }
        }
        Err(err) => RocResult::err(to_tcp_stream_err(err)),
    }
}

#[no_mangle]
pub extern "C" fn roc_fx_tcpReadUntil(
    stream: RocBox<()>,
    byte: u8,
) -> RocResult<RocList<u8>, RocStr> {
    let stream: &mut BufReader<TcpStream> =
        ThreadSafeRefcountedResourceHeap::box_to_resource(stream);

    let buffer = RocList::with_capacity(8000);
    match read_until(stream, byte, buffer) {
        Ok(buffer) => RocResult::ok(buffer),
        Err(err) => RocResult::err(to_tcp_stream_err(err)),
    }
}

#[no_mangle]
pub extern "C" fn roc_fx_tcpWrite(stream: RocBox<()>, msg: &RocList<u8>) -> RocResult<(), RocStr> {
    let stream: &mut BufReader<TcpStream> =
        ThreadSafeRefcountedResourceHeap::box_to_resource(stream);

    match stream.get_mut().write_all(msg.as_slice()) {
        Ok(()) => RocResult::ok(()),
        Err(err) => RocResult::err(to_tcp_stream_err(err)),
    }
}

fn to_tcp_connect_err(err: std::io::Error) -> RocStr {
    match err.kind() {
        ErrorKind::PermissionDenied => "ErrorKind::PermissionDenied".into(),
        ErrorKind::AddrInUse => "ErrorKind::AddrInUse".into(),
        ErrorKind::AddrNotAvailable => "ErrorKind::AddrNotAvailable".into(),
        ErrorKind::ConnectionRefused => "ErrorKind::ConnectionRefused".into(),
        ErrorKind::Interrupted => "ErrorKind::Interrupted".into(),
        ErrorKind::TimedOut => "ErrorKind::TimedOut".into(),
        ErrorKind::Unsupported => "ErrorKind::Unsupported".into(),
        other => format!("{:?}", other).as_str().into(),
    }
}

fn to_tcp_stream_err(err: std::io::Error) -> RocStr {
    match err.kind() {
        ErrorKind::PermissionDenied => "ErrorKind::PermissionDenied".into(),
        ErrorKind::ConnectionRefused => "ErrorKind::ConnectionRefused".into(),
        ErrorKind::ConnectionReset => "ErrorKind::ConnectionReset".into(),
        ErrorKind::Interrupted => "ErrorKind::Interrupted".into(),
        ErrorKind::OutOfMemory => "ErrorKind::OutOfMemory".into(),
        ErrorKind::BrokenPipe => "ErrorKind::BrokenPipe".into(),
        other => format!("{:?}", other).as_str().into(),
    }
}

#[repr(C)]
pub struct Command {
    pub args: RocList<RocStr>,
    pub envs: RocList<RocStr>,
    pub program: RocStr,
    pub clearEnvs: bool,
}

#[repr(C)]
pub struct CommandOutput {
    pub status: RocResult<(), RocList<u8>>,
    pub stderr: RocList<u8>,
    pub stdout: RocList<u8>,
}

#[no_mangle]
pub extern "C" fn roc_fx_commandStatus(roc_cmd: &Command) -> RocResult<(), RocList<u8>> {
    let args = roc_cmd.args.into_iter().map(|arg| arg.as_str());
    let num_envs = roc_cmd.envs.len() / 2;
    let flat_envs = &roc_cmd.envs;

    // Environment vairables must be passed in key=value pairs
    assert_eq!(flat_envs.len() % 2, 0);

    let mut envs = Vec::with_capacity(num_envs);
    for chunk in flat_envs.chunks(2) {
        let key = chunk[0].as_str();
        let value = chunk[1].as_str();
        envs.push((key, value));
    }

    // Create command
    let mut cmd = std::process::Command::new(roc_cmd.program.as_str());

    // Set arguments
    cmd.args(args);

    // Clear environment variables if cmd.clearEnvs set
    // otherwise inherit environment variables if cmd.clearEnvs is not set
    if roc_cmd.clearEnvs {
        cmd.env_clear();
    };

    // Set environment variables
    cmd.envs(envs);

    match cmd.status() {
        Ok(status) => {
            if status.success() {
                RocResult::ok(())
            } else {
                match status.code() {
                    Some(code) => commandStatusErrorCode(code),
                    None => {
                        // If no exit code is returned, the process was terminated by a signal.
                        commandStatusKilledBySignal()
                    }
                }
            }
        }
        Err(err) => commandStatusOtherError(err),
    }
}

fn commandStatusKilledBySignal() -> RocResult<(), RocList<u8>> {
    let mut error_bytes = Vec::new();
    error_bytes.extend([b'K', b'S']);
    let error = RocList::from(error_bytes.as_slice());
    RocResult::err(error)
}

fn commandStatusErrorCode(code: i32) -> RocResult<(), RocList<u8>> {
    let mut error_bytes = Vec::new();
    error_bytes.extend([b'E', b'C']);
    error_bytes.extend(code.to_ne_bytes()); // use NATIVE ENDIANNESS
    let error = RocList::from(error_bytes.as_slice()); //RocList::from([b'E',b'C'].extend(code.to_le_bytes()));
    RocResult::err(error)
}

fn commandStatusOtherError(err: std::io::Error) -> RocResult<(), RocList<u8>> {
    let error = RocList::from(format!("{:?}", err).as_bytes());
    RocResult::err(error)
}

#[no_mangle]
pub extern "C" fn roc_fx_commandOutput(roc_cmd: &Command) -> CommandOutput {
    let args = roc_cmd.args.into_iter().map(|arg| arg.as_str());
    let num_envs = roc_cmd.envs.len() / 2;
    let flat_envs = &roc_cmd.envs;

    // Environment vairables must be passed in key=value pairs
    assert_eq!(flat_envs.len() % 2, 0);

    let mut envs = Vec::with_capacity(num_envs);
    for chunk in flat_envs.chunks(2) {
        let key = chunk[0].as_str();
        let value = chunk[1].as_str();
        envs.push((key, value));
    }

    // Create command
    let mut cmd = std::process::Command::new(roc_cmd.program.as_str());

    // Set arguments
    cmd.args(args);

    // Clear environment variables if cmd.clearEnvs set
    // otherwise inherit environment variables if cmd.clearEnvs is not set
    if roc_cmd.clearEnvs {
        cmd.env_clear();
    };

    // Set environment variables
    cmd.envs(envs);

    match cmd.output() {
        Ok(output) => {
            // Status of the child process, successful/exit code/killed by signal
            let status = if output.status.success() {
                RocResult::ok(())
            } else {
                match output.status.code() {
                    Some(code) => commandStatusErrorCode(code),
                    None => {
                        // If no exit code is returned, the process was terminated by a signal.
                        commandStatusKilledBySignal()
                    }
                }
            };

            CommandOutput {
                status,
                stdout: RocList::from(&output.stdout[..]),
                stderr: RocList::from(&output.stderr[..]),
            }
        }
        Err(err) => CommandOutput {
            status: commandStatusOtherError(err),
            stdout: RocList::empty(),
            stderr: RocList::empty(),
        },
    }
}

#[no_mangle]
pub extern "C" fn roc_fx_dirCreate(roc_path: &RocList<u8>) -> RocResult<(), RocStr> {
    match std::fs::create_dir(path_from_roc_path(roc_path)) {
        Ok(_) => RocResult::ok(()),
        Err(err) => RocResult::err(handleDirError(err)),
    }
}

#[no_mangle]
pub extern "C" fn roc_fx_dirCreateAll(roc_path: &RocList<u8>) -> RocResult<(), RocStr> {
    match std::fs::create_dir_all(path_from_roc_path(roc_path)) {
        Ok(_) => RocResult::ok(()),
        Err(err) => RocResult::err(handleDirError(err)),
    }
}

#[no_mangle]
pub extern "C" fn roc_fx_dirDeleteEmpty(roc_path: &RocList<u8>) -> RocResult<(), RocStr> {
    match std::fs::remove_dir(path_from_roc_path(roc_path)) {
        Ok(_) => RocResult::ok(()),
        Err(err) => RocResult::err(handleDirError(err)),
    }
}

#[no_mangle]
pub extern "C" fn roc_fx_dirDeleteAll(roc_path: &RocList<u8>) -> RocResult<(), RocStr> {
    match std::fs::remove_dir_all(path_from_roc_path(roc_path)) {
        Ok(_) => RocResult::ok(()),
        Err(err) => RocResult::err(handleDirError(err)),
    }
}

/// See docs in `platform/Stdout.roc` for descriptions
fn handleDirError(io_err: std::io::Error) -> RocStr {
    match io_err.kind() {
        ErrorKind::NotFound => RocStr::from("ErrorKind::NotFound"),
        ErrorKind::PermissionDenied => RocStr::from("ErrorKind::PermissionDenied"),
        ErrorKind::AlreadyExists => RocStr::from("ErrorKind::AlreadyExists"),
        // The below are unstable features see https://github.com/rust-lang/rust/issues/86442
        // TODO add these when available
        // ErrorKind::NotADirectory => RocStr::from("ErrorKind::NotADirectory"),
        // ErrorKind::IsADirectory => RocStr::from("ErrorKind::IsADirectory"),
        // ErrorKind::DirectoryNotEmpty => RocStr::from("ErrorKind::DirectoryNotEmpty"),
        // ErrorKind::ReadOnlyFilesystem => RocStr::from("ErrorKind::ReadOnlyFilesystem"),
        // ErrorKind::FilesystemLoop => RocStr::from("ErrorKind::FilesystemLoop"),
        // ErrorKind::FilesystemQuotaExceeded => RocStr::from("ErrorKind::FilesystemQuotaExceeded"),
        // ErrorKind::StorageFull => RocStr::from("ErrorKind::StorageFull"),
        // ErrorKind::InvalidFilename => RocStr::from("ErrorKind::InvalidFilename"),
        _ => RocStr::from(format!("{:?}", io_err).as_str()),
    }
}

#[no_mangle]
pub extern "C" fn roc_fx_hardLink(
    path_from: &RocList<u8>,
    path_to: &RocList<u8>,
) -> RocResult<(), glue::IOErr> {
    match std::fs::hard_link(path_from_roc_path(path_from), path_from_roc_path(path_to)) {
        Ok(_) => RocResult::ok(()),
        Err(err) => RocResult::err(err.into()),
    }
}

#[no_mangle]
pub extern "C" fn roc_fx_currentArchOS() -> glue::ReturnArchOS {
    glue::ReturnArchOS {
        arch: std::env::consts::ARCH.into(),
        os: std::env::consts::OS.into(),
    }
}

#[no_mangle]
pub extern "C" fn roc_fx_tempDir() -> RocList<u8> {
    let path_os_string_bytes = std::env::temp_dir().into_os_string().into_encoded_bytes();

    RocList::from(path_os_string_bytes.as_slice())
}

#[no_mangle]
pub extern "C" fn roc_fx_getLocale() -> RocResult<RocStr, ()> {
    sys_locale::get_locale().map_or_else(
        || RocResult::err(()),
        |locale| RocResult::ok(locale.to_string().as_str().into()),
    )
}

#[no_mangle]
pub extern "C" fn roc_fx_getLocales() -> RocList<RocStr> {
    const DEFAULT_MAX_LOCALES: usize = 10;
    let locales = sys_locale::get_locales();
    let mut roc_locales = RocList::with_capacity(DEFAULT_MAX_LOCALES);
    for l in locales {
        roc_locales.push(l.to_string().as_str().into());
    }
    roc_locales
}<|MERGE_RESOLUTION|>--- conflicted
+++ resolved
@@ -6,12 +6,8 @@
 #![allow(non_snake_case)]
 #![allow(improper_ctypes)]
 use core::ffi::c_void;
-<<<<<<< HEAD
 use core::panic;
-use roc_std::{RocBox, RocList, RocRefcounted, RocResult, RocStr};
-=======
-use roc_std::{RocBox, RocList, RocResult, RocStr, ReadOnlyRocList, ReadOnlyRocStr};
->>>>>>> a1bd66fd
+use roc_std::{ReadOnlyRocList, ReadOnlyRocStr, RocBox, RocList, RocRefcounted, RocResult, RocStr};
 use roc_std_heap::ThreadSafeRefcountedResourceHeap;
 use std::borrow::{Borrow, Cow};
 use std::ffi::OsStr;
@@ -34,15 +30,10 @@
        .unwrap();
 }
 
-<<<<<<< HEAD
+static ARGS: OnceLock<ReadOnlyRocList<ReadOnlyRocStr>> = OnceLock::new();
+
 fn file_heap() -> &'static ThreadSafeRefcountedResourceHeap<File> {
     static FILE_HEAP: OnceLock<ThreadSafeRefcountedResourceHeap<File>> = OnceLock::new();
-=======
-static ARGS : OnceLock<ReadOnlyRocList<ReadOnlyRocStr>> = OnceLock::new();
-
-fn file_heap() -> &'static ThreadSafeRefcountedResourceHeap<BufReader<File>> {
-    static FILE_HEAP: OnceLock<ThreadSafeRefcountedResourceHeap<BufReader<File>>> = OnceLock::new();
->>>>>>> a1bd66fd
     FILE_HEAP.get_or_init(|| {
         let DEFAULT_MAX_FILES = 65536;
         let max_files = env::var("ROC_BASIC_CLI_MAX_FILES")
@@ -348,7 +339,8 @@
 
 #[no_mangle]
 pub extern "C" fn rust_main(args: ReadOnlyRocList<ReadOnlyRocStr>) -> i32 {
-    ARGS.set(args).unwrap_or_else(|_| panic!("only one thread running, must be able to set args"));
+    ARGS.set(args)
+        .unwrap_or_else(|_| panic!("only one thread running, must be able to set args"));
     init();
 
     extern "C" {
@@ -386,7 +378,9 @@
 #[no_mangle]
 pub extern "C" fn roc_fx_args() -> ReadOnlyRocList<ReadOnlyRocStr> {
     // Note: the clone here is no-op since the refcount is readonly. Just goes from &RocList to RocList.
-    ARGS.get().expect("args was set during init and must be here").clone()
+    ARGS.get()
+        .expect("args was set during init and must be here")
+        .clone()
 }
 
 #[no_mangle]
