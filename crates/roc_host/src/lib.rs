//! Implementation of the host.
//! The host contains code that calls the Roc main function and provides the
//! Roc app with functions to allocate memory and execute effects such as
//! writing to stdio or making HTTP requests.

#![allow(non_snake_case)]
#![allow(improper_ctypes)]
use core::ffi::c_void;
use roc_std::{RocBox, RocList, RocResult, RocStr};
use roc_std_heap::ThreadSafeRefcountedResourceHeap;
use std::borrow::{Borrow, Cow};
use std::ffi::OsStr;
use std::fs::File;
use std::io::{BufRead, BufReader, ErrorKind, Read, Write};
use std::net::TcpStream;
use std::path::Path;
use std::sync::OnceLock;
use std::time::{Duration, SystemTime, UNIX_EPOCH};
use std::{env, io};
use tokio::runtime::Runtime;

mod glue;

thread_local! {
   static TOKIO_RUNTIME: Runtime = tokio::runtime::Builder::new_current_thread()
       .enable_io()
       .enable_time()
       .build()
       .unwrap();
}

fn file_heap() -> &'static ThreadSafeRefcountedResourceHeap<BufReader<File>> {
    static FILE_HEAP: OnceLock<ThreadSafeRefcountedResourceHeap<BufReader<File>>> = OnceLock::new();
    FILE_HEAP.get_or_init(|| {
        let DEFAULT_MAX_FILES = 65536;
        let max_files = env::var("ROC_BASIC_CLI_MAX_FILES")
            .map(|v| v.parse().unwrap_or(DEFAULT_MAX_FILES))
            .unwrap_or(DEFAULT_MAX_FILES);
        ThreadSafeRefcountedResourceHeap::new(max_files)
            .expect("Failed to allocate mmap for file handle references.")
    })
}

fn tcp_heap() -> &'static ThreadSafeRefcountedResourceHeap<BufReader<TcpStream>> {
    // TODO: Should this be a BufReader and BufWriter of the tcp stream?
    // like this: https://stackoverflow.com/questions/58467659/how-to-store-tcpstream-with-bufreader-and-bufwriter-in-a-data-structure/58491889#58491889

    static TCP_HEAP: OnceLock<ThreadSafeRefcountedResourceHeap<BufReader<TcpStream>>> =
        OnceLock::new();
    TCP_HEAP.get_or_init(|| {
        let DEFAULT_MAX_TCP_STREAMS = 65536;
        let max_tcp_streams = env::var("ROC_BASIC_CLI_MAX_TCP_STREAMS")
            .map(|v| v.parse().unwrap_or(DEFAULT_MAX_TCP_STREAMS))
            .unwrap_or(DEFAULT_MAX_TCP_STREAMS);
        ThreadSafeRefcountedResourceHeap::new(max_tcp_streams)
            .expect("Failed to allocate mmap for tcp handle references.")
    })
}

const UNEXPECTED_EOF_ERROR: &str = "UnexpectedEof";

/// # Safety
///
/// This function is unsafe.
#[no_mangle]
pub unsafe extern "C" fn roc_alloc(size: usize, _alignment: u32) -> *mut c_void {
    libc::malloc(size)
}

/// # Safety
///
/// This function is unsafe.
#[no_mangle]
pub unsafe extern "C" fn roc_realloc(
    c_ptr: *mut c_void,
    new_size: usize,
    _old_size: usize,
    _alignment: u32,
) -> *mut c_void {
    libc::realloc(c_ptr, new_size)
}

/// # Safety
///
/// This function is unsafe.
#[no_mangle]
pub unsafe extern "C" fn roc_dealloc(c_ptr: *mut c_void, _alignment: u32) {
    let heap = file_heap();
    if heap.in_range(c_ptr) {
        heap.dealloc(c_ptr);
        return;
    }
    let heap = tcp_heap();
    if heap.in_range(c_ptr) {
        heap.dealloc(c_ptr);
        return;
    }
    libc::free(c_ptr)
}

/// # Safety
///
/// This function is unsafe.
#[no_mangle]
pub unsafe extern "C" fn roc_panic(msg: &RocStr, tag_id: u32) {
    _ = crossterm::terminal::disable_raw_mode();
    match tag_id {
        0 => {
            eprintln!("Roc crashed with:\n\n\t{}\n", msg.as_str());

            print_backtrace();
            std::process::exit(1);
        }
        1 => {
            eprintln!("The program crashed with:\n\n\t{}\n", msg.as_str());

            print_backtrace();
            std::process::exit(1);
        }
        _ => todo!(),
    }
}

/// # Safety
///
/// This function is unsafe.
#[no_mangle]
pub unsafe extern "C" fn roc_dbg(loc: &RocStr, msg: &RocStr, src: &RocStr) {
    eprintln!("[{}] {} = {}", loc, src, msg);
}

/// # Safety
///
/// This function is unsafe.
#[cfg(unix)]
#[no_mangle]
pub unsafe extern "C" fn roc_getppid() -> libc::pid_t {
    libc::getppid()
}

/// # Safety
///
/// This function should be called with a valid addr pointer.
#[cfg(unix)]
#[no_mangle]
pub unsafe extern "C" fn roc_mmap(
    addr: *mut libc::c_void,
    len: libc::size_t,
    prot: libc::c_int,
    flags: libc::c_int,
    fd: libc::c_int,
    offset: libc::off_t,
) -> *mut libc::c_void {
    libc::mmap(addr, len, prot, flags, fd, offset)
}

/// # Safety
///
/// This function should be called with a valid name pointer.
#[cfg(unix)]
#[no_mangle]
pub unsafe extern "C" fn roc_shm_open(
    name: *const libc::c_char,
    oflag: libc::c_int,
    mode: libc::mode_t,
) -> libc::c_int {
    libc::shm_open(name, oflag, mode as libc::c_uint)
}

fn print_backtrace() {
    eprintln!("Here is the call stack that led to the crash:\n");

    let mut entries = Vec::new();

    #[derive(Default)]
    struct Entry {
        pub fn_name: String,
        pub filename: Option<String>,
        pub line: Option<u32>,
        pub col: Option<u32>,
    }

    backtrace::trace(|frame| {
        backtrace::resolve_frame(frame, |symbol| {
            if let Some(fn_name) = symbol.name() {
                let fn_name = fn_name.to_string();

                if should_show_in_backtrace(&fn_name) {
                    let mut entry = Entry {
                        fn_name: format_fn_name(&fn_name),
                        ..Default::default()
                    };

                    if let Some(path) = symbol.filename() {
                        entry.filename = Some(path.to_string_lossy().into_owned());
                    };

                    entry.line = symbol.lineno();
                    entry.col = symbol.colno();

                    entries.push(entry);
                }
            } else {
                entries.push(Entry {
                    fn_name: "???".to_string(),
                    ..Default::default()
                });
            }
        });

        true // keep going to the next frame
    });

    for entry in entries {
        eprintln!("\t{}", entry.fn_name);

        if let Some(filename) = entry.filename {
            eprintln!("\t\t{filename}");
        }
    }

    eprintln!("\nOptimizations can make this list inaccurate! If it looks wrong, try running without `--optimize` and with `--linker=legacy`\n");
}

fn should_show_in_backtrace(fn_name: &str) -> bool {
    let is_from_rust = fn_name.contains("::");
    let is_host_fn = fn_name.starts_with("roc_panic")
        || fn_name.starts_with("_roc__")
        || fn_name.starts_with("rust_main")
        || fn_name == "_main";

    !is_from_rust && !is_host_fn
}

fn format_fn_name(fn_name: &str) -> String {
    // e.g. convert "_Num_sub_a0c29024d3ec6e3a16e414af99885fbb44fa6182331a70ab4ca0886f93bad5"
    // to ["Num", "sub", "a0c29024d3ec6e3a16e414af99885fbb44fa6182331a70ab4ca0886f93bad5"]
    let mut pieces_iter = fn_name.split('_');

    if let (_, Some(module_name), Some(name)) =
        (pieces_iter.next(), pieces_iter.next(), pieces_iter.next())
    {
        display_roc_fn(module_name, name)
    } else {
        "???".to_string()
    }
}

fn display_roc_fn(module_name: &str, fn_name: &str) -> String {
    let module_name = if module_name == "#UserApp" {
        "app"
    } else {
        module_name
    };

    let fn_name = if fn_name.parse::<u64>().is_ok() {
        "(anonymous function)"
    } else {
        fn_name
    };

    format!("\u{001B}[36m{module_name}\u{001B}[39m.{fn_name}")
}

/// # Safety
///
/// This function should be provided a valid dst pointer.
#[no_mangle]
pub unsafe extern "C" fn roc_memset(dst: *mut c_void, c: i32, n: usize) -> *mut c_void {
    libc::memset(dst, c, n)
}

// Protect our functions from the vicious GC.
// This is specifically a problem with static compilation and musl.
// TODO: remove all of this when we switch to effect interpreter.
pub fn init() {
    let funcs: &[*const extern "C" fn()] = &[
        roc_alloc as _,
        roc_realloc as _,
        roc_dealloc as _,
        roc_panic as _,
        roc_dbg as _,
        roc_memset as _,
        roc_fx_envDict as _,
        roc_fx_args as _,
        roc_fx_envVar as _,
        roc_fx_setCwd as _,
        roc_fx_exePath as _,
        roc_fx_stdinLine as _,
        roc_fx_stdinBytes as _,
        roc_fx_stdinReadToEnd as _,
        roc_fx_stdoutLine as _,
        roc_fx_stdoutWrite as _,
        roc_fx_stderrLine as _,
        roc_fx_stderrWrite as _,
        roc_fx_ttyModeCanonical as _,
        roc_fx_ttyModeRaw as _,
        roc_fx_fileWriteUtf8 as _,
        roc_fx_fileWriteBytes as _,
        roc_fx_pathType as _,
        roc_fx_fileReadBytes as _,
        roc_fx_fileReader as _,
        roc_fx_fileReadLine as _,
        roc_fx_fileDelete as _,
        roc_fx_cwd as _,
        roc_fx_posixTime as _,
        roc_fx_sleepMillis as _,
        roc_fx_dirList as _,
        roc_fx_sendRequest as _,
        roc_fx_tcpConnect as _,
        roc_fx_tcpReadUpTo as _,
        roc_fx_tcpReadExactly as _,
        roc_fx_tcpReadUntil as _,
        roc_fx_tcpWrite as _,
        roc_fx_commandStatus as _,
        roc_fx_commandOutput as _,
        roc_fx_dirCreate as _,
        roc_fx_dirCreateAll as _,
        roc_fx_dirDeleteEmpty as _,
        roc_fx_dirDeleteAll as _,
        roc_fx_currentArchOS as _,
        roc_fx_tempDir as _,
    ];
    #[allow(forgetting_references)]
    std::mem::forget(std::hint::black_box(funcs));
    if cfg!(unix) {
        let unix_funcs: &[*const extern "C" fn()] =
            &[roc_getppid as _, roc_mmap as _, roc_shm_open as _];
        #[allow(forgetting_references)]
        std::mem::forget(std::hint::black_box(unix_funcs));
    }
}

#[no_mangle]
pub extern "C" fn rust_main() -> i32 {
    init();
    call_roc_init()
}

pub fn call_roc_init() -> i32 {
    extern "C" {
        #[link_name = "roc__mainForHost_1_exposed"]
        pub fn roc_main_for_host_caller(not_used: i32) -> i32;

        #[link_name = "roc__mainForHost_1_exposed_size"]
        pub fn roc_main__for_host_size() -> usize;
    }

    unsafe {
        let exit_code: i32 = roc_main_for_host_caller(0);

        debug_assert_eq!(std::mem::size_of_val(&exit_code), roc_main__for_host_size());

        exit_code
    }
}

#[no_mangle]
pub extern "C" fn roc_fx_envDict() -> RocList<(RocStr, RocStr)> {
    // TODO: can we be more efficient about reusing the String's memory for RocStr?
    std::env::vars_os()
        .map(|(key, val)| {
            (
                RocStr::from(key.to_string_lossy().borrow()),
                RocStr::from(val.to_string_lossy().borrow()),
            )
        })
        .collect()
}

#[no_mangle]
pub extern "C" fn roc_fx_args() -> RocResult<RocList<RocStr>, ()> {
    // TODO: can we be more efficient about reusing the String's memory for RocStr?
    RocResult::ok(
        std::env::args_os()
            .map(|os_str| RocStr::from(os_str.to_string_lossy().borrow()))
            .collect(),
    )
}

#[no_mangle]
pub extern "C" fn roc_fx_envVar(roc_str: &RocStr) -> RocResult<RocStr, ()> {
    // TODO: can we be more efficient about reusing the String's memory for RocStr?
    match std::env::var_os(roc_str.as_str()) {
        Some(os_str) => RocResult::ok(RocStr::from(os_str.to_string_lossy().borrow())),
        None => RocResult::err(()),
    }
}

#[no_mangle]
pub extern "C" fn roc_fx_setCwd(roc_path: &RocList<u8>) -> RocResult<(), ()> {
    match std::env::set_current_dir(path_from_roc_path(roc_path)) {
        Ok(()) => RocResult::ok(()),
        Err(_) => RocResult::err(()),
    }
}

#[no_mangle]
pub extern "C" fn roc_fx_exePath(_roc_str: &RocStr) -> RocResult<RocList<u8>, ()> {
    match std::env::current_exe() {
        Ok(path_buf) => RocResult::ok(os_str_to_roc_path(path_buf.as_path().as_os_str())),
        Err(_) => RocResult::err(()),
    }
}

#[no_mangle]
pub extern "C" fn roc_fx_stdinLine() -> RocResult<RocStr, glue::IOErr> {
    let stdin = std::io::stdin();

    match stdin.lock().lines().next() {
        None => RocResult::err(glue::IOErr {
            msg: RocStr::empty(),
            tag: glue::IOErrTag::EndOfFile,
        }),
        Some(Ok(str)) => RocResult::ok(str.as_str().into()),
        Some(Err(io_err)) => RocResult::err(io_err.into()),
    }
}

#[no_mangle]
<<<<<<< HEAD
pub extern "C" fn roc_fx_stdinBytes() -> RocResult<RocList<u8>, glue::IOErr> {
=======
pub extern "C" fn roc_fx_stdinBytes() -> RocResult<RocList<u8>, ()> {
>>>>>>> 397c9d30
    const BUF_SIZE: usize = 16_384; // 16 KiB = 16 * 1024 = 16,384 bytes
    let stdin = std::io::stdin();
    let mut buffer: [u8; BUF_SIZE] = [0; BUF_SIZE];

    match stdin.lock().read(&mut buffer) {
        Ok(bytes_read) => RocResult::ok(RocList::from(&buffer[0..bytes_read])),
        Err(io_err) => RocResult::err(io_err.into()),
    }
}

#[no_mangle]
pub extern "C" fn roc_fx_stdinReadToEnd() -> RocResult<RocList<u8>, glue::IOErr> {
    let stdin = std::io::stdin();
    let mut buf = Vec::new();
    match stdin.lock().read_to_end(&mut buf) {
        Ok(bytes_read) => RocResult::ok(RocList::from(&buf[0..bytes_read])),
        Err(io_err) => RocResult::err(io_err.into()),
    }
}

#[no_mangle]
pub extern "C" fn roc_fx_stdoutLine(line: &RocStr) -> RocResult<(), glue::IOErr> {
    let stdout = std::io::stdout();

    let mut handle = stdout.lock();

    handle
        .write_all(line.as_bytes())
        .and_then(|()| handle.write_all("\n".as_bytes()))
        .and_then(|()| handle.flush())
        .map_err(|io_err| io_err.into())
        .into()
}

#[no_mangle]
pub extern "C" fn roc_fx_stdoutWrite(text: &RocStr) -> RocResult<(), glue::IOErr> {
    let stdout = std::io::stdout();
    let mut handle = stdout.lock();

    handle
        .write_all(text.as_bytes())
        .and_then(|()| handle.flush())
        .map_err(|io_err| io_err.into())
        .into()
}

#[no_mangle]
pub extern "C" fn roc_fx_stderrLine(line: &RocStr) -> RocResult<(), glue::IOErr> {
    let stderr = std::io::stderr();
    let mut handle = stderr.lock();

    handle
        .write_all(line.as_bytes())
        .and_then(|()| handle.write_all("\n".as_bytes()))
        .and_then(|()| handle.flush())
        .map_err(|io_err| io_err.into())
        .into()
}

#[no_mangle]
pub extern "C" fn roc_fx_stderrWrite(text: &RocStr) -> RocResult<(), glue::IOErr> {
    let stderr = std::io::stderr();
    let mut handle = stderr.lock();

    handle
        .write_all(text.as_bytes())
        .and_then(|()| handle.flush())
        .map_err(|io_err| io_err.into())
        .into()
}

#[no_mangle]
pub extern "C" fn roc_fx_ttyModeCanonical() -> RocResult<(), ()> {
    crossterm::terminal::disable_raw_mode().expect("failed to disable raw mode");

    RocResult::ok(())
}

#[no_mangle]
pub extern "C" fn roc_fx_ttyModeRaw() -> RocResult<(), ()> {
    crossterm::terminal::enable_raw_mode().expect("failed to enable raw mode");

    RocResult::ok(())
}

#[no_mangle]
pub extern "C" fn roc_fx_fileWriteUtf8(
    roc_path: &RocList<u8>,
    roc_str: &RocStr,
) -> RocResult<(), RocStr> {
    write_slice(roc_path, roc_str.as_str().as_bytes())
}

#[no_mangle]
pub extern "C" fn roc_fx_fileWriteBytes(
    roc_path: &RocList<u8>,
    roc_bytes: &RocList<u8>,
) -> RocResult<(), RocStr> {
    write_slice(roc_path, roc_bytes.as_slice())
}

fn write_slice(roc_path: &RocList<u8>, bytes: &[u8]) -> RocResult<(), RocStr> {
    match File::create(path_from_roc_path(roc_path)) {
        Ok(mut file) => match file.write_all(bytes) {
            Ok(()) => RocResult::ok(()),
            Err(err) => RocResult::err(toRocWriteError(err)),
        },
        Err(err) => RocResult::err(toRocWriteError(err)),
    }
}

#[repr(C)]
pub struct InternalPathType {
    isDir: bool,
    isFile: bool,
    isSymLink: bool,
}

#[no_mangle]
pub extern "C" fn roc_fx_pathType(
    roc_path: &RocList<u8>,
) -> RocResult<InternalPathType, RocList<u8>> {
    let path = path_from_roc_path(roc_path);
    match path.symlink_metadata() {
        Ok(m) => RocResult::ok(InternalPathType {
            isDir: m.is_dir(),
            isFile: m.is_file(),
            isSymLink: m.is_symlink(),
        }),
        Err(err) => RocResult::err(toRocGetMetadataError(err)),
    }
}

#[cfg(target_family = "unix")]
fn path_from_roc_path(bytes: &RocList<u8>) -> Cow<'_, Path> {
    use std::os::unix::ffi::OsStrExt;
    let os_str = OsStr::from_bytes(bytes.as_slice());
    Cow::Borrowed(Path::new(os_str))
}

#[cfg(target_family = "windows")]
fn path_from_roc_path(bytes: &RocList<u8>) -> Cow<'_, Path> {
    use std::os::windows::ffi::OsStringExt;

    let bytes = bytes.as_slice();
    assert_eq!(bytes.len() % 2, 0);
    let characters: &[u16] =
        unsafe { std::slice::from_raw_parts(bytes.as_ptr().cast(), bytes.len() / 2) };

    let os_string = std::ffi::OsString::from_wide(characters);

    Cow::Owned(std::path::PathBuf::from(os_string))
}

#[no_mangle]
pub extern "C" fn roc_fx_fileReadBytes(roc_path: &RocList<u8>) -> RocResult<RocList<u8>, RocStr> {
    // TODO: write our own duplicate of `read_to_end` that directly fills a `RocList<u8>`.
    // This adds an extra O(n) copy.
    let mut bytes = Vec::new();

    match File::open(path_from_roc_path(roc_path)) {
        Ok(mut file) => match file.read_to_end(&mut bytes) {
            Ok(_bytes_read) => RocResult::ok(RocList::from(bytes.as_slice())),
            Err(err) => RocResult::err(toRocReadError(err)),
        },
        Err(err) => RocResult::err(toRocReadError(err)),
    }
}

#[no_mangle]
pub extern "C" fn roc_fx_fileReader(
    roc_path: &RocList<u8>,
    size: u64,
) -> RocResult<RocBox<()>, RocStr> {
    match File::open(path_from_roc_path(roc_path)) {
        Ok(file) => {
            let buf_reader = if size > 0 {
                BufReader::with_capacity(size as usize, file)
            } else {
                BufReader::new(file)
            };

            let heap = file_heap();
            let alloc_result = heap.alloc_for(buf_reader);
            match alloc_result {
                Ok(out) => RocResult::ok(out),
                Err(err) => RocResult::err(toRocReadError(err)),
            }
        }
        Err(err) => RocResult::err(toRocReadError(err)),
    }
}

#[no_mangle]
pub extern "C" fn roc_fx_fileReadLine(data: RocBox<()>) -> RocResult<RocList<u8>, RocStr> {
    let buf_reader: &mut BufReader<File> = ThreadSafeRefcountedResourceHeap::box_to_resource(data);

    let mut buffer = RocList::empty();
    match read_until(buf_reader, '\n' as u8, &mut buffer) {
        Ok(..) => {
            // Note: this returns an empty list when no bytes were read, e.g. End Of File
            RocResult::ok(buffer)
        }
        Err(err) => RocResult::err(err.to_string().as_str().into()),
    }
}

fn read_until<R: BufRead + ?Sized>(
    r: &mut R,
    delim: u8,
    buf: &mut RocList<u8>,
) -> io::Result<usize> {
    let mut read = 0;
    loop {
        let (done, used) = {
            let available = match r.fill_buf() {
                Ok(n) => n,
                Err(ref e) if matches!(e.kind(), ErrorKind::Interrupted) => continue,
                Err(e) => return Err(e),
            };
            match memchr::memchr(delim, available) {
                Some(i) => {
                    buf.extend_from_slice(&available[..=i]);
                    (true, i + 1)
                }
                None => {
                    buf.extend_from_slice(available);
                    (false, available.len())
                }
            }
        };
        r.consume(used);
        read += used;
        if done || used == 0 {
            return Ok(read);
        }
    }
}

#[no_mangle]
pub extern "C" fn roc_fx_fileDelete(roc_path: &RocList<u8>) -> RocResult<(), RocStr> {
    match std::fs::remove_file(path_from_roc_path(roc_path)) {
        Ok(()) => RocResult::ok(()),
        Err(err) => RocResult::err(toRocReadError(err)),
    }
}

#[no_mangle]
pub extern "C" fn roc_fx_cwd() -> RocResult<RocList<u8>, ()> {
    // TODO instead, call getcwd on UNIX and GetCurrentDirectory on Windows
    match std::env::current_dir() {
        Ok(path_buf) => RocResult::ok(os_str_to_roc_path(path_buf.into_os_string().as_os_str())),
        Err(_) => {
            // Default to empty path
            RocResult::ok(RocList::empty())
        }
    }
}

#[no_mangle]
pub extern "C" fn roc_fx_posixTime() -> roc_std::U128 {
    // TODO in future may be able to avoid this panic by using C APIs
    let since_epoch = SystemTime::now()
        .duration_since(UNIX_EPOCH)
        .expect("time went backwards");

    roc_std::U128::from(since_epoch.as_nanos())
}

#[no_mangle]
pub extern "C" fn roc_fx_sleepMillis(milliseconds: u64) {
    let duration = Duration::from_millis(milliseconds);
    std::thread::sleep(duration);
}

#[no_mangle]
pub extern "C" fn roc_fx_dirList(
    roc_path: &RocList<u8>,
) -> RocResult<RocList<RocList<u8>>, RocStr> {
    let path = path_from_roc_path(roc_path);

    if path.is_dir() {
        let dir = match std::fs::read_dir(path) {
            Ok(dir) => dir,
            Err(err) => return RocResult::err(handleDirError(err)),
        };

        let mut entries = Vec::new();

        for entry in dir.flatten() {
            let path = entry.path();
            let str = path.as_os_str();
            entries.push(os_str_to_roc_path(str));
        }

        RocResult::ok(RocList::from_iter(entries))
    } else {
        RocResult::err("ErrorKind::NotADirectory".into())
    }
}

#[cfg(target_family = "unix")]
fn os_str_to_roc_path(os_str: &OsStr) -> RocList<u8> {
    use std::os::unix::ffi::OsStrExt;

    RocList::from(os_str.as_bytes())
}

#[cfg(target_family = "windows")]
fn os_str_to_roc_path(os_str: &OsStr) -> RocList<u8> {
    use std::os::windows::ffi::OsStrExt;

    let bytes: Vec<_> = os_str.encode_wide().flat_map(|c| c.to_be_bytes()).collect();

    RocList::from(bytes.as_slice())
}

#[repr(C)]
pub struct Request {
    body: RocList<u8>,
    headers: RocList<Header>,
    method: RocStr,
    mimeType: RocStr,
    timeoutMs: u64,
    url: RocStr,
}

#[repr(C)]
pub struct Header {
    key: RocStr,
    value: RocStr,
}

impl roc_std::RocRefcounted for Header {
    fn inc(&mut self) {
        self.key.inc();
        self.value.inc();
    }
    fn dec(&mut self) {
        self.key.dec();
        self.value.dec();
    }
    fn is_refcounted() -> bool {
        true
    }
}

#[repr(C)]
pub struct Metadata {
    headers: RocList<Header>,
    statusText: RocStr,
    url: RocStr,
    statusCode: u16,
}

impl Metadata {
    fn empty() -> Metadata {
        Metadata {
            headers: RocList::empty(),
            statusText: RocStr::empty(),
            url: RocStr::empty(),
            statusCode: 0,
        }
    }
}

#[repr(C)]
pub struct InternalResponse {
    body: RocList<u8>,
    metadata: Metadata,
    variant: RocStr,
}

impl InternalResponse {
    fn bad_request(error: &str) -> InternalResponse {
        InternalResponse {
            variant: "BadRequest".into(),
            metadata: Metadata {
                statusText: RocStr::from(error),
                ..Metadata::empty()
            },
            body: RocList::empty(),
        }
    }

    fn good_status(metadata: Metadata, body: RocList<u8>) -> InternalResponse {
        InternalResponse {
            variant: "GoodStatus".into(),
            metadata,
            body,
        }
    }

    fn bad_status(metadata: Metadata, body: RocList<u8>) -> InternalResponse {
        InternalResponse {
            variant: "BadStatus".into(),
            metadata,
            body,
        }
    }

    fn timeout() -> InternalResponse {
        InternalResponse {
            variant: "Timeout".into(),
            metadata: Metadata::empty(),
            body: RocList::empty(),
        }
    }

    fn network_error() -> InternalResponse {
        InternalResponse {
            variant: "NetworkError".into(),
            metadata: Metadata::empty(),
            body: RocList::empty(),
        }
    }
}

#[no_mangle]
pub extern "C" fn roc_fx_sendRequest(roc_request: &Request) -> InternalResponse {
    let method = parse_http_method(roc_request.method.as_str());
    let mut req_builder = hyper::Request::builder()
        .method(method)
        .uri(roc_request.url.as_str());
    let mut has_content_type_header = false;

    for header in roc_request.headers.iter() {
        req_builder = req_builder.header(header.key.as_str(), header.value.as_str());
        if header.key.eq_ignore_ascii_case("Content-Type") {
            has_content_type_header = true;
        }
    }

    let bytes = String::from_utf8(roc_request.body.as_slice().to_vec()).unwrap();
    let mime_type_str = roc_request.mimeType.as_str();

    if !has_content_type_header && !mime_type_str.is_empty() {
        req_builder = req_builder.header("Content-Type", mime_type_str);
    }

    let request = match req_builder.body(bytes) {
        Ok(req) => req,
        Err(err) => return InternalResponse::bad_request(err.to_string().as_str()),
    };

    if roc_request.timeoutMs > 0 {
        let time_limit = Duration::from_millis(roc_request.timeoutMs);

        TOKIO_RUNTIME.with(|rt| {
            rt.block_on(async {
                tokio::time::timeout(time_limit, send_request(request, &roc_request.url)).await
            })
            .unwrap_or_else(|_err| InternalResponse::timeout())
        })
    } else {
        TOKIO_RUNTIME.with(|rt| rt.block_on(send_request(request, &roc_request.url)))
    }
}

fn parse_http_method(method: &str) -> hyper::Method {
    match method {
        "Connect" => hyper::Method::CONNECT,
        "Delete" => hyper::Method::DELETE,
        "Get" => hyper::Method::GET,
        "Head" => hyper::Method::HEAD,
        "Options" => hyper::Method::OPTIONS,
        "Patch" => hyper::Method::PATCH,
        "Post" => hyper::Method::POST,
        "Put" => hyper::Method::PUT,
        "Trace" => hyper::Method::TRACE,
        _other => unreachable!("Should only pass known HTTP methods from Roc side"),
    }
}

async fn send_request(request: hyper::Request<String>, url: &str) -> InternalResponse {
    use hyper::Client;
    use hyper_rustls::HttpsConnectorBuilder;

    let https = HttpsConnectorBuilder::new()
        .with_native_roots()
        .https_or_http()
        .enable_http1()
        .build();

    let client: Client<_, String> = Client::builder().build(https);
    let res = client.request(request).await;

    match res {
        Ok(response) => {
            let status = response.status();
            let status_str = status.canonical_reason().unwrap_or_else(|| status.as_str());

            let headers_iter = response.headers().iter().map(|(name, value)| Header {
                key: RocStr::from(name.as_str()),
                value: RocStr::from(value.to_str().unwrap_or_default()),
            });

            let metadata = Metadata {
                headers: RocList::from_iter(headers_iter),
                statusText: RocStr::from(status_str),
                url: RocStr::from(url),
                statusCode: status.as_u16(),
            };

            let bytes = hyper::body::to_bytes(response.into_body()).await.unwrap();
            let body: RocList<u8> = RocList::from_iter(bytes);

            if status.is_success() {
                InternalResponse::good_status(metadata, body)
            } else {
                InternalResponse::bad_status(metadata, body)
            }
        }
        Err(err) => {
            if err.is_timeout() {
                InternalResponse::timeout()
            } else if err.is_connect() || err.is_closed() {
                InternalResponse::network_error()
            } else {
                InternalResponse::bad_request(err.to_string().as_str())
            }
        }
    }
}

fn toRocWriteError(err: std::io::Error) -> RocStr {
    match err.kind() {
        ErrorKind::NotFound => "ErrorKind::NotFound".into(),
        ErrorKind::AlreadyExists => "ErrorKind::AlreadyExists".into(),
        ErrorKind::Interrupted => "ErrorKind::Interrupted".into(),
        ErrorKind::OutOfMemory => "ErrorKind::OutOfMemory".into(),
        ErrorKind::PermissionDenied => "ErrorKind::PermissionDenied".into(),
        ErrorKind::TimedOut => "ErrorKind::TimedOut".into(),
        ErrorKind::WriteZero => "ErrorKind::WriteZero".into(),
        _ => format!("{:?}", err).as_str().into(),
    }
}

fn toRocReadError(err: std::io::Error) -> RocStr {
    match err.kind() {
        ErrorKind::Interrupted => "ErrorKind::Interrupted".into(),
        ErrorKind::NotFound => "ErrorKind::NotFound".into(),
        ErrorKind::OutOfMemory => "ErrorKind::OutOfMemory".into(),
        ErrorKind::PermissionDenied => "ErrorKind::PermissionDenied".into(),
        ErrorKind::TimedOut => "ErrorKind::TimedOut".into(),
        _ => format!("{:?}", err).as_str().into(),
    }
}

fn toRocGetMetadataError(err: std::io::Error) -> RocList<u8> {
    match err.kind() {
        ErrorKind::PermissionDenied => RocList::from([b'P', b'D']),
        ErrorKind::NotFound => RocList::from([b'N', b'F']),
        _ => RocList::from(format!("{:?}", err).as_bytes()),
    }
}

#[no_mangle]
pub extern "C" fn roc_fx_tcpConnect(host: &RocStr, port: u16) -> RocResult<RocBox<()>, RocStr> {
    match TcpStream::connect((host.as_str(), port)) {
        Ok(stream) => {
            let buf_reader = BufReader::new(stream);

            let heap = tcp_heap();
            let alloc_result = heap.alloc_for(buf_reader);
            match alloc_result {
                Ok(out) => RocResult::ok(out),
                Err(err) => RocResult::err(to_tcp_connect_err(err)),
            }
        }
        Err(err) => return RocResult::err(to_tcp_connect_err(err)),
    }
}

#[no_mangle]
pub extern "C" fn roc_fx_tcpReadUpTo(
    stream: RocBox<()>,
    bytes_to_read: u64,
) -> RocResult<RocList<u8>, RocStr> {
    let stream: &mut BufReader<TcpStream> =
        ThreadSafeRefcountedResourceHeap::box_to_resource(stream);

    let mut chunk = stream.take(bytes_to_read);

    //TODO: fill a roc list directly. This is an extra O(n) copy.
    match chunk.fill_buf() {
        Ok(received) => {
            let received = received.to_vec();
            stream.consume(received.len());

            RocResult::ok(RocList::from(&received[..]))
        }
        Err(err) => RocResult::err(to_tcp_stream_err(err)),
    }
}

#[no_mangle]
pub extern "C" fn roc_fx_tcpReadExactly(
    stream: RocBox<()>,
    bytes_to_read: u64,
) -> RocResult<RocList<u8>, RocStr> {
    let stream: &mut BufReader<TcpStream> =
        ThreadSafeRefcountedResourceHeap::box_to_resource(stream);

    let mut buffer = Vec::with_capacity(bytes_to_read as usize);
    let mut chunk = stream.take(bytes_to_read);

    //TODO: fill a roc list directly. This is an extra O(n) copy.
    match chunk.read_to_end(&mut buffer) {
        Ok(read) => {
            if (read as u64) < bytes_to_read {
                RocResult::err(UNEXPECTED_EOF_ERROR.into())
            } else {
                RocResult::ok(RocList::from(&buffer[..]))
            }
        }
        Err(err) => RocResult::err(to_tcp_stream_err(err)),
    }
}

#[no_mangle]
pub extern "C" fn roc_fx_tcpReadUntil(
    stream: RocBox<()>,
    byte: u8,
) -> RocResult<RocList<u8>, RocStr> {
    let stream: &mut BufReader<TcpStream> =
        ThreadSafeRefcountedResourceHeap::box_to_resource(stream);

    let mut buffer = RocList::empty();
    match read_until(stream, byte, &mut buffer) {
        Ok(_) => RocResult::ok(buffer),
        Err(err) => RocResult::err(to_tcp_stream_err(err)),
    }
}

#[no_mangle]
pub extern "C" fn roc_fx_tcpWrite(stream: RocBox<()>, msg: &RocList<u8>) -> RocResult<(), RocStr> {
    let stream: &mut BufReader<TcpStream> =
        ThreadSafeRefcountedResourceHeap::box_to_resource(stream);

    match stream.get_mut().write_all(msg.as_slice()) {
        Ok(()) => RocResult::ok(()),
        Err(err) => RocResult::err(to_tcp_stream_err(err)),
    }
}

fn to_tcp_connect_err(err: std::io::Error) -> RocStr {
    match err.kind() {
        ErrorKind::PermissionDenied => "ErrorKind::PermissionDenied".into(),
        ErrorKind::AddrInUse => "ErrorKind::AddrInUse".into(),
        ErrorKind::AddrNotAvailable => "ErrorKind::AddrNotAvailable".into(),
        ErrorKind::ConnectionRefused => "ErrorKind::ConnectionRefused".into(),
        ErrorKind::Interrupted => "ErrorKind::Interrupted".into(),
        ErrorKind::TimedOut => "ErrorKind::TimedOut".into(),
        ErrorKind::Unsupported => "ErrorKind::Unsupported".into(),
        other => format!("{:?}", other).as_str().into(),
    }
}

fn to_tcp_stream_err(err: std::io::Error) -> RocStr {
    match err.kind() {
        ErrorKind::PermissionDenied => "ErrorKind::PermissionDenied".into(),
        ErrorKind::ConnectionRefused => "ErrorKind::ConnectionRefused".into(),
        ErrorKind::ConnectionReset => "ErrorKind::ConnectionReset".into(),
        ErrorKind::Interrupted => "ErrorKind::Interrupted".into(),
        ErrorKind::OutOfMemory => "ErrorKind::OutOfMemory".into(),
        ErrorKind::BrokenPipe => "ErrorKind::BrokenPipe".into(),
        other => format!("{:?}", other).as_str().into(),
    }
}

#[repr(C)]
pub struct Command {
    pub args: RocList<RocStr>,
    pub envs: RocList<RocStr>,
    pub program: RocStr,
    pub clearEnvs: bool,
}

#[repr(C)]
pub struct CommandOutput {
    pub status: RocResult<(), RocList<u8>>,
    pub stderr: RocList<u8>,
    pub stdout: RocList<u8>,
}

#[no_mangle]
pub extern "C" fn roc_fx_commandStatus(roc_cmd: &Command) -> RocResult<(), RocList<u8>> {
    let args = roc_cmd.args.into_iter().map(|arg| arg.as_str());
    let num_envs = roc_cmd.envs.len() / 2;
    let flat_envs = &roc_cmd.envs;

    // Environment vairables must be passed in key=value pairs
    assert_eq!(flat_envs.len() % 2, 0);

    let mut envs = Vec::with_capacity(num_envs);
    for chunk in flat_envs.chunks(2) {
        let key = chunk[0].as_str();
        let value = chunk[1].as_str();
        envs.push((key, value));
    }

    // Create command
    let mut cmd = std::process::Command::new(roc_cmd.program.as_str());

    // Set arguments
    cmd.args(args);

    // Clear environment variables if cmd.clearEnvs set
    // otherwise inherit environment variables if cmd.clearEnvs is not set
    if roc_cmd.clearEnvs {
        cmd.env_clear();
    };

    // Set environment variables
    cmd.envs(envs);

    match cmd.status() {
        Ok(status) => {
            if status.success() {
                RocResult::ok(())
            } else {
                match status.code() {
                    Some(code) => commandStatusErrorCode(code),
                    None => {
                        // If no exit code is returned, the process was terminated by a signal.
                        commandStatusKilledBySignal()
                    }
                }
            }
        }
        Err(err) => commandStatusOtherError(err),
    }
}

fn commandStatusKilledBySignal() -> RocResult<(), RocList<u8>> {
    let mut error_bytes = Vec::new();
    error_bytes.extend([b'K', b'S']);
    let error = RocList::from(error_bytes.as_slice());
    RocResult::err(error)
}

fn commandStatusErrorCode(code: i32) -> RocResult<(), RocList<u8>> {
    let mut error_bytes = Vec::new();
    error_bytes.extend([b'E', b'C']);
    error_bytes.extend(code.to_ne_bytes()); // use NATIVE ENDIANNESS
    let error = RocList::from(error_bytes.as_slice()); //RocList::from([b'E',b'C'].extend(code.to_le_bytes()));
    RocResult::err(error)
}

fn commandStatusOtherError(err: std::io::Error) -> RocResult<(), RocList<u8>> {
    let error = RocList::from(format!("{:?}", err).as_bytes());
    RocResult::err(error)
}

#[no_mangle]
pub extern "C" fn roc_fx_commandOutput(roc_cmd: &Command) -> CommandOutput {
    let args = roc_cmd.args.into_iter().map(|arg| arg.as_str());
    let num_envs = roc_cmd.envs.len() / 2;
    let flat_envs = &roc_cmd.envs;

    // Environment vairables must be passed in key=value pairs
    assert_eq!(flat_envs.len() % 2, 0);

    let mut envs = Vec::with_capacity(num_envs);
    for chunk in flat_envs.chunks(2) {
        let key = chunk[0].as_str();
        let value = chunk[1].as_str();
        envs.push((key, value));
    }

    // Create command
    let mut cmd = std::process::Command::new(roc_cmd.program.as_str());

    // Set arguments
    cmd.args(args);

    // Clear environment variables if cmd.clearEnvs set
    // otherwise inherit environment variables if cmd.clearEnvs is not set
    if roc_cmd.clearEnvs {
        cmd.env_clear();
    };

    // Set environment variables
    cmd.envs(envs);

    match cmd.output() {
        Ok(output) => {
            // Status of the child process, successful/exit code/killed by signal
            let status = if output.status.success() {
                RocResult::ok(())
            } else {
                match output.status.code() {
                    Some(code) => commandStatusErrorCode(code),
                    None => {
                        // If no exit code is returned, the process was terminated by a signal.
                        commandStatusKilledBySignal()
                    }
                }
            };

            CommandOutput {
                status,
                stdout: RocList::from(&output.stdout[..]),
                stderr: RocList::from(&output.stderr[..]),
            }
        }
        Err(err) => CommandOutput {
            status: commandStatusOtherError(err),
            stdout: RocList::empty(),
            stderr: RocList::empty(),
        },
    }
}

#[no_mangle]
pub extern "C" fn roc_fx_dirCreate(roc_path: &RocList<u8>) -> RocResult<(), RocStr> {
    match std::fs::create_dir(path_from_roc_path(roc_path)) {
        Ok(_) => RocResult::ok(()),
        Err(err) => RocResult::err(handleDirError(err)),
    }
}

#[no_mangle]
pub extern "C" fn roc_fx_dirCreateAll(roc_path: &RocList<u8>) -> RocResult<(), RocStr> {
    match std::fs::create_dir_all(path_from_roc_path(roc_path)) {
        Ok(_) => RocResult::ok(()),
        Err(err) => RocResult::err(handleDirError(err)),
    }
}

#[no_mangle]
pub extern "C" fn roc_fx_dirDeleteEmpty(roc_path: &RocList<u8>) -> RocResult<(), RocStr> {
    match std::fs::remove_dir(path_from_roc_path(roc_path)) {
        Ok(_) => RocResult::ok(()),
        Err(err) => RocResult::err(handleDirError(err)),
    }
}

#[no_mangle]
pub extern "C" fn roc_fx_dirDeleteAll(roc_path: &RocList<u8>) -> RocResult<(), RocStr> {
    match std::fs::remove_dir_all(path_from_roc_path(roc_path)) {
        Ok(_) => RocResult::ok(()),
        Err(err) => RocResult::err(handleDirError(err)),
    }
}

/// See docs in `platform/Stdout.roc` for descriptions
fn handleDirError(io_err: std::io::Error) -> RocStr {
    match io_err.kind() {
        ErrorKind::NotFound => RocStr::from("ErrorKind::NotFound"),
        ErrorKind::PermissionDenied => RocStr::from("ErrorKind::PermissionDenied"),
        ErrorKind::AlreadyExists => RocStr::from("ErrorKind::AlreadyExists"),
        // The below are unstable features see https://github.com/rust-lang/rust/issues/86442
        // TODO add these when available
        // ErrorKind::NotADirectory => RocStr::from("ErrorKind::NotADirectory"),
        // ErrorKind::IsADirectory => RocStr::from("ErrorKind::IsADirectory"),
        // ErrorKind::DirectoryNotEmpty => RocStr::from("ErrorKind::DirectoryNotEmpty"),
        // ErrorKind::ReadOnlyFilesystem => RocStr::from("ErrorKind::ReadOnlyFilesystem"),
        // ErrorKind::FilesystemLoop => RocStr::from("ErrorKind::FilesystemLoop"),
        // ErrorKind::FilesystemQuotaExceeded => RocStr::from("ErrorKind::FilesystemQuotaExceeded"),
        // ErrorKind::StorageFull => RocStr::from("ErrorKind::StorageFull"),
        // ErrorKind::InvalidFilename => RocStr::from("ErrorKind::InvalidFilename"),
        _ => RocStr::from(format!("{:?}", io_err).as_str()),
    }
}

#[repr(C)]
pub struct ReturnArchOS {
    arch: RocStr,
    os: RocStr,
}

#[no_mangle]
pub extern "C" fn roc_fx_currentArchOS() -> RocResult<ReturnArchOS, ()> {
    RocResult::ok(ReturnArchOS {
        arch: std::env::consts::ARCH.into(),
        os: std::env::consts::OS.into(),
    })
}

#[no_mangle]
pub extern "C" fn roc_fx_tempDir() -> RocResult<RocList<u8>, ()> {
    let path_os_string_bytes = std::env::temp_dir().into_os_string().into_encoded_bytes();

    RocResult::ok(RocList::from(path_os_string_bytes.as_slice()))
}

#[no_mangle]
pub extern "C" fn roc_fx_getLocale() -> RocResult<RocStr, ()> {
    sys_locale::get_locale().map_or_else(
        || RocResult::err(()),
        |locale| RocResult::ok(locale.to_string().as_str().into()),
    )
}

#[no_mangle]
pub extern "C" fn roc_fx_getLocales() -> RocResult<RocList<RocStr>, ()> {
    const DEFAULT_MAX_LOCALES: usize = 10;
    let locales = sys_locale::get_locales();
    let mut roc_locales = RocList::with_capacity(DEFAULT_MAX_LOCALES);
    for l in locales {
        roc_locales.push(l.to_string().as_str().into());
    }
    RocResult::ok(roc_locales)
}<|MERGE_RESOLUTION|>--- conflicted
+++ resolved
@@ -418,11 +418,7 @@
 }
 
 #[no_mangle]
-<<<<<<< HEAD
 pub extern "C" fn roc_fx_stdinBytes() -> RocResult<RocList<u8>, glue::IOErr> {
-=======
-pub extern "C" fn roc_fx_stdinBytes() -> RocResult<RocList<u8>, ()> {
->>>>>>> 397c9d30
     const BUF_SIZE: usize = 16_384; // 16 KiB = 16 * 1024 = 16,384 bytes
     let stdin = std::io::stdin();
     let mut buffer: [u8; BUF_SIZE] = [0; BUF_SIZE];
