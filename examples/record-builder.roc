--- conflicted
+++ resolved
@@ -9,13 +9,8 @@
     provides [main] to pf
 
 main =
-<<<<<<< HEAD
-    myrecord : Task { apples : List Str, oranges : List Str } U32
+    myrecord : Task { apples : List Str, oranges : List Str } I32
     myrecord = Task.ok {
-=======
-    myrecord : Task { apples : List Str, oranges : List Str } I32
-    myrecord = Task.succeed {
->>>>>>> 8272c8e2
         apples: <- getFruit Apples |> Task.batch,
         oranges: <- getFruit Oranges |> Task.batch,
     }
