--- conflicted
+++ resolved
@@ -22,13 +22,9 @@
                     """
                     Failed to connect: $(errStr)
 
-<<<<<<< HEAD
-                    If you don't have anything listening on port 8085, run:
-                    $ nc -l 8085
-=======
                     If you don't have anything listening on port 8085, run: 
                     \$ nc -l 8085
->>>>>>> 273191c4
+
                     If you want an echo server you can run:
                     $ ncat -e \$(which cat) -l 8085
                     """
