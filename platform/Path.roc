--- conflicted
+++ resolved
@@ -99,39 +99,25 @@
 ## If writing to the file fails, for example because of a file permissions issue, the task fails with [WriteErr].
 ##
 ## > To write unformatted bytes to a file, you can use [Path.writeBytes] instead.
-<<<<<<< HEAD
-write! : Path, val, fmt => Result {} [FileWriteErr Path WriteErr] where val implements Encoding, fmt implements EncoderFormatting
-write! = \path, val, fmt ->
+write! : val, Path, fmt => Result {} [FileWriteErr Path WriteErr] where val implements Encoding, fmt implements EncoderFormatting
+write! = \val, path, fmt ->
     bytes = Encode.toBytes val fmt
 
     # TODO handle encoding errors here, once they exist
-    writeBytes! path bytes
-=======
-write : val, Path, fmt -> Task {} [FileWriteErr Path WriteErr] where val implements Encoding, fmt implements EncoderFormatting
-write = \val, path, fmt ->
-    bytes = Encode.toBytes val fmt
-
-    # TODO handle encoding errors here, once they exist
-    writeBytes bytes path
->>>>>>> 397c9d30
+    writeBytes! bytes path
 
 ## Writes bytes to a file.
 ##
 ## ```
 ## # Writes the bytes 1, 2, 3 to the file `myfile.dat`.
-## Path.writeBytes [1, 2, 3] (Path.fromStr "myfile.dat")
+## Path.writeBytes! [1, 2, 3] (Path.fromStr "myfile.dat")
 ## ```
 ##
 ## This opens the file first and closes it after writing to it.
 ##
 ## > To format data before writing it to a file, you can use [Path.write] instead.
-<<<<<<< HEAD
-writeBytes! : Path, List U8 => Result {} [FileWriteErr Path WriteErr]
-writeBytes! = \path, bytes ->
-=======
-writeBytes : List U8, Path -> Task {} [FileWriteErr Path WriteErr]
-writeBytes = \bytes, path ->
->>>>>>> 397c9d30
+writeBytes! : List U8, Path => Result [FileWriteErr Path WriteErr]
+writeBytes! = \bytes, path ->
     pathBytes = InternalPath.toBytes path
 
     PlatformTasks.fileWriteBytes! pathBytes bytes
@@ -141,19 +127,14 @@
 ##
 ## ```
 ## # Writes "Hello!" encoded as UTF-8 to the file `myfile.txt`.
-## Path.writeUtf8 "Hello!" (Path.fromStr "myfile.txt")
+## Path.writeUtf8! "Hello!" (Path.fromStr "myfile.txt")
 ## ```
 ##
 ## This opens the file first and closes it after writing to it.
 ##
 ## > To write unformatted bytes to a file, you can use [Path.writeBytes] instead.
-<<<<<<< HEAD
-writeUtf8! : Path, Str => Result {} [FileWriteErr Path WriteErr]
-writeUtf8! = \path, str ->
-=======
-writeUtf8 : Str, Path -> Task {} [FileWriteErr Path WriteErr]
-writeUtf8 = \str, path ->
->>>>>>> 397c9d30
+writeUtf8! : Str, Path => Result {} [FileWriteErr Path WriteErr]
+writeUtf8! = \str, path ->
     pathBytes = InternalPath.toBytes path
 
     PlatformTasks.fileWriteUtf8! pathBytes str
@@ -354,13 +335,8 @@
 readUtf8! : Path => Result Str [FileReadErr Path ReadErr, FileReadUtf8Err Path _]
 readUtf8! = \path ->
     bytes =
-<<<<<<< HEAD
         PlatformTasks.fileReadBytes! (InternalPath.toBytes path)
-            |> Result.mapErr? \readErr -> FileReadErr path (InternalFile.handleReadErr readErr)
-=======
-        PlatformTasks.fileReadBytes (InternalPath.toBytes path)
-        |> Task.mapErr! \readErr -> FileReadErr path (InternalFile.handleReadErr readErr)
->>>>>>> 397c9d30
+        |> Result.mapErr! \readErr -> FileReadErr path (InternalFile.handleReadErr readErr)
 
     Str.fromUtf8 bytes
     |> Result.mapErr \err -> FileReadUtf8Err path err
@@ -385,24 +361,11 @@
 ## Lists the files and directories inside the directory.
 ##
 ## > [`Dir.list`](Dir#list) does the same thing, except it takes a [Str] instead of a [Path].
-<<<<<<< HEAD
 listDir! : Path => Result (List Path) [DirErr DirErr]
 listDir! = \path ->
     when PlatformTasks.dirList! (InternalPath.toBytes path) is
         Ok entries -> Ok (List.map entries InternalPath.fromOsBytes)
         Err err -> Err (handleErr err)
-=======
-listDir : Path -> Task (List Path) [DirErr DirErr]
-listDir = \path ->
-    result =
-        InternalPath.toBytes path
-        |> PlatformTasks.dirList
-        |> Task.result!
-
-    when result is
-        Ok entries -> Task.ok (List.map entries InternalPath.fromOsBytes)
-        Err err -> Task.err (handleErr err)
->>>>>>> 397c9d30
 
 ## Deletes a directory if it's empty
 ##
