hosted PlatformTasks
    exposes [
<<<<<<< HEAD
        TcpStream,
        FileReader,
        args!,
        dirList!,
        dirCreate!,
        dirCreateAll!,
        dirDeleteEmpty!,
        dirDeleteAll!,
        envDict!,
        envVar!,
        cwd!,
        setCwd!,
        exePath!,
        stdoutLine!,
        stdoutWrite!,
        stderrLine!,
        stderrWrite!,
        stdinLine!,
        stdinBytes!,
        ttyModeCanonical!,
        ttyModeRaw!,
        sendRequest!,
        fileReadBytes!,
        fileDelete!,
        fileWriteUtf8!,
        fileWriteBytes!,
        fileReader!,
        fileReadLine!,
        pathType!,
        posixTime!,
        tcpConnect!,
        tcpReadUpTo!,
        tcpReadExactly!,
        tcpReadUntil!,
        tcpWrite!,
        sleepMillis!,
        commandStatus!,
        commandOutput!,
        currentArchOS!,
        tempDir!,
=======
        InternalIOErr,
        args,
        dirList,
        dirCreate,
        dirCreateAll,
        dirDeleteEmpty,
        dirDeleteAll,
        envDict,
        envVar,
        cwd,
        setCwd,
        exePath,
        stdoutLine,
        stdoutWrite,
        stderrLine,
        stderrWrite,
        stdinLine,
        stdinBytes,
        stdinReadToEnd,
        ttyModeCanonical,
        ttyModeRaw,
        sendRequest,
        fileReadBytes,
        fileDelete,
        fileWriteUtf8,
        fileWriteBytes,
        FileReader,
        fileReader,
        fileReadLine,
        pathType,
        posixTime,
        TcpStream,
        tcpConnect,
        tcpReadUpTo,
        tcpReadExactly,
        tcpReadUntil,
        tcpWrite,
        sleepMillis,
        commandStatus,
        commandOutput,
        currentArchOS,
        tempDir,
        getLocale,
        getLocales,
>>>>>>> 4048641e
    ]
    imports [
        InternalHttp.{ Request, InternalResponse },
        InternalCommand,
        InternalPath,
    ]

<<<<<<< HEAD
stdoutLine! : Str => Result {} Str
stdoutWrite! : Str => Result {} Str
stderrLine! : Str => Result {} Str
stderrWrite! : Str => Result {} Str
stdinLine! : {} => Result Str Str
stdinBytes! : {} => List U8
=======
InternalIOErr : {
    tag : [
        BrokenPipe,
        WouldBlock,
        WriteZero,
        Unsupported,
        Interrupted,
        OutOfMemory,
        UnexpectedEof,
        InvalidInput,
        Other,
    ],
    msg : Str,
}

stdoutLine : Str -> Task {} Str
stdoutWrite : Str -> Task {} Str
stderrLine : Str -> Task {} Str
stderrWrite : Str -> Task {} Str
stdinLine : Task Str Str
stdinBytes : Task (List U8) {}
stdinReadToEnd : Task (List U8) InternalIOErr
ttyModeCanonical : Task {} {}
ttyModeRaw : Task {} {}
>>>>>>> 4048641e

ttyModeCanonical! : {} => {}
ttyModeRaw! : {} => {}

fileWriteBytes! : List U8, List U8 => Result {} Str
fileWriteUtf8! : List U8, Str => Result {} Str
fileDelete! : List U8 => Result {} Str
fileReadBytes! : List U8 => Result (List U8) Str

FileReader := Box {}
fileReader! : List U8, U64 => Result FileReader Str
fileReadLine! : FileReader => Result (List U8) Str

envDict! : {} => List (Str, Str)
envVar! : Str => Result Str {}
exePath! : {} => Result (List U8) {}
setCwd! : List U8 => Result {} {}

# If we encounter a Unicode error in any of the args, it will be replaced with
# the Unicode replacement char where necessary.
args! : {} => List Str

cwd! : {} => Result (List U8) {}

sendRequest! : Box Request => InternalResponse

TcpStream := Box {}
tcpConnect! : Str, U16 => Result TcpStream Str
tcpReadUpTo! : TcpStream, U64 => Result (List U8) Str
tcpReadExactly! : TcpStream, U64 => Result (List U8) Str
tcpReadUntil! : TcpStream, U8 => Result (List U8) Str
tcpWrite! : TcpStream, List U8 => Result {} Str

pathType! : List U8 => Result InternalPath.InternalPathType (List U8)

# TODO why is this a U128 but then getting converted to a I128 in Utc.roc?
posixTime! : {} => U128

sleepMillis! : U64 => {}

commandStatus! : Box InternalCommand.Command => Result {} (List U8)
commandOutput! : Box InternalCommand.Command => InternalCommand.Output

dirList! : List U8 => Result (List (List U8)) Str
dirCreate! : List U8 => Result {} Str
dirCreateAll! : List U8 => Result {} Str
dirDeleteEmpty! : List U8 => Result {} Str
dirDeleteAll! : List U8 => Result {} Str

currentArchOS! : {} => { arch : Str, os : Str }

<<<<<<< HEAD
tempDir! : {} => List U8
=======
tempDir : Task (List U8) {}

getLocale : Task Str {}
getLocales : Task (List Str) {}
>>>>>>> 4048641e
<|MERGE_RESOLUTION|>--- conflicted
+++ resolved
@@ -1,8 +1,8 @@
 hosted PlatformTasks
     exposes [
-<<<<<<< HEAD
         TcpStream,
         FileReader,
+        InternalIOErr,
         args!,
         dirList!,
         dirCreate!,
@@ -41,52 +41,8 @@
         commandOutput!,
         currentArchOS!,
         tempDir!,
-=======
-        InternalIOErr,
-        args,
-        dirList,
-        dirCreate,
-        dirCreateAll,
-        dirDeleteEmpty,
-        dirDeleteAll,
-        envDict,
-        envVar,
-        cwd,
-        setCwd,
-        exePath,
-        stdoutLine,
-        stdoutWrite,
-        stderrLine,
-        stderrWrite,
-        stdinLine,
-        stdinBytes,
-        stdinReadToEnd,
-        ttyModeCanonical,
-        ttyModeRaw,
-        sendRequest,
-        fileReadBytes,
-        fileDelete,
-        fileWriteUtf8,
-        fileWriteBytes,
-        FileReader,
-        fileReader,
-        fileReadLine,
-        pathType,
-        posixTime,
-        TcpStream,
-        tcpConnect,
-        tcpReadUpTo,
-        tcpReadExactly,
-        tcpReadUntil,
-        tcpWrite,
-        sleepMillis,
-        commandStatus,
-        commandOutput,
-        currentArchOS,
-        tempDir,
-        getLocale,
-        getLocales,
->>>>>>> 4048641e
+        getLocale!,
+        getLocales!,
     ]
     imports [
         InternalHttp.{ Request, InternalResponse },
@@ -94,14 +50,6 @@
         InternalPath,
     ]
 
-<<<<<<< HEAD
-stdoutLine! : Str => Result {} Str
-stdoutWrite! : Str => Result {} Str
-stderrLine! : Str => Result {} Str
-stderrWrite! : Str => Result {} Str
-stdinLine! : {} => Result Str Str
-stdinBytes! : {} => List U8
-=======
 InternalIOErr : {
     tag : [
         BrokenPipe,
@@ -117,16 +65,12 @@
     msg : Str,
 }
 
-stdoutLine : Str -> Task {} Str
-stdoutWrite : Str -> Task {} Str
-stderrLine : Str -> Task {} Str
-stderrWrite : Str -> Task {} Str
-stdinLine : Task Str Str
-stdinBytes : Task (List U8) {}
-stdinReadToEnd : Task (List U8) InternalIOErr
-ttyModeCanonical : Task {} {}
-ttyModeRaw : Task {} {}
->>>>>>> 4048641e
+stdoutLine! : Str => Result {} Str
+stdoutWrite! : Str => Result {} Str
+stderrLine! : Str => Result {} Str
+stderrWrite! : Str => Result {} Str
+stdinLine! : {} => Result Str Str
+stdinBytes! : {} => List U8
 
 ttyModeCanonical! : {} => {}
 ttyModeRaw! : {} => {}
@@ -178,11 +122,7 @@
 
 currentArchOS! : {} => { arch : Str, os : Str }
 
-<<<<<<< HEAD
 tempDir! : {} => List U8
-=======
-tempDir : Task (List U8) {}
 
-getLocale : Task Str {}
-getLocales : Task (List Str) {}
->>>>>>> 4048641e
+getLocale! : {} => Result Str {}
+getLocales! : {} => Result (List Str) {}