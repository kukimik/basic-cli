--- conflicted
+++ resolved
@@ -70,22 +70,6 @@
     }
     -> Result {} CliValidationErr
 validateCommand = \{ name, options, parentOptions, parameters, subcommands, subcommandPath } ->
-<<<<<<< HEAD
-    ensureCommandIsWellNamed? { name, subcommandPath }
-    _ = options
-        |> List.mapTry? \option ->
-            ensureOptionIsWellNamed? { option, subcommandPath }
-            ensureOptionValueTypeIsWellNamed? { option, subcommandPath }
-
-            Ok {}
-
-    _ = parameters
-        |> List.mapTry? \param ->
-            ensureParamIsWellNamed? { name: param.name, subcommandPath }
-            ensureParamValueTypeIsWellNamed? { param, subcommandPath }
-
-            Ok {}
-=======
 
     ensureCommandIsWellNamed? { name, subcommandPath }
 
@@ -104,7 +88,6 @@
                 ensureParamValueTypeIsWellNamed? { param, subcommandPath }
 
                 Ok {}
->>>>>>> 126feba5
 
     checkIfThereAreOverlappingParameters? parameters subcommandPath
 
