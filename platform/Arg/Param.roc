module [
    single,
    maybe,
    list,
    str,
    maybeStr,
    strList,
    dec,
    maybeDec,
    decList,
    f32,
    maybeF32,
    f32List,
    f64,
    maybeF64,
    f64List,
    u8,
    maybeU8,
    u8List,
    u16,
    maybeU16,
    u16List,
    u32,
    maybeU32,
    u32List,
    u64,
    maybeU64,
    u64List,
    u128,
    maybeU128,
    u128List,
    i8,
    maybeI8,
    i8List,
    i16,
    maybeI16,
    i16List,
    i32,
    maybeI32,
    i32List,
    i64,
    maybeI64,
    i64List,
    i128,
    maybeI128,
    i128List,
]

import Arg.Builder exposing [
    CliBuilder,
    GetParamsAction,
    StopCollectingAction,
]
import Arg.Base exposing [
    ArgExtractErr,
    ParameterConfigBaseParams,
    ParameterConfigParams,
    ParameterConfig,
    strTypeName,
    numTypeName,
]
import Arg.Parser exposing [ArgValue]
import Arg.Extract exposing [extractParamValues]

builderWithParameterParser : ParameterConfig, (List Str -> Result data ArgExtractErr) -> CliBuilder data fromAction toAction
builderWithParameterParser = \param, valueParser ->
    argParser = \args ->
        { values, remainingArgs } = extractParamValues? { args, param }
<<<<<<< HEAD
=======

>>>>>>> 126feba5
        data = valueParser? values

        Ok { data, remainingArgs }

    Arg.Builder.fromArgParser argParser
    |> Arg.Builder.addParameter param

## Add a required parameter of a custom type to your CLI builder.
##
## You need to provide a kebab-case type name for your help messages as well as a
## parser for said type. The parser needs to return an `Err (InvalidValue Str)`
## on failure, where the `Str` is the reason the parsing failed that will
## get displayed in the incorrect usage message.
##
## Parsing arguments will fail if the parameter fails to parse or
## is not provided.
##
## Parameters must be provided last after any option or subcommand fields,
## as they are parsed last of the three extracted values, and parameter
## list fields cannot be followed by any other fields. This is enforced
## using the type state pattern, where we encode the state of the program
## into its types. If you're curious, check the internal `Builder`
## module to see how this works using the `action` type variable.
##
## ```roc
## expect
##     Color : [Green, Red, Blue]
##
##     parseColor : Str -> Result Color [InvalidValue Str]
##     parseColor = \color ->
##         when color is
##             "green" -> Ok Green
##             "red" -> Ok Red
##             "blue" -> Ok Blue
##             other -> Err (InvalidValue "'$(other)' is not a valid color, must be green, red, or blue")
##
##     { parser } =
##         Param.single { name: "answer", type: "color", parser: parseColor },
##         |> Cli.finish { name: "example" }
##         |> Cli.assertValid
##
##     parser ["example", "blue"]
##     == SuccessfullyParsed Blue
## ```
single : ParameterConfigParams state -> CliBuilder state {}action GetParamsAction
single = \{ parser, type, name, help ? "" } ->
    param = { name, type, help, plurality: One }

    valueParser = \values ->
        when List.first values is
            Err ListWasEmpty -> Err (MissingParam param)
            Ok singleValue ->
                parser singleValue
                |> Result.mapErr \err -> InvalidParamValue err param

    builderWithParameterParser param valueParser

## Add an optional parameter of a custom type to your CLI builder.
##
## You need to provide a kebab-case type name for your help messages as well as a
## parser for said type. The parser needs to return an `Err (InvalidValue Str)`
## on failure, where the `Str` is the reason the parsing failed that will
## get displayed in the incorrect usage message.
##
## Parsing arguments will fail if the parameter fails to parse.
##
## Parameters must be provided last after any option or subcommand fields,
## as they are parsed last of the three extracted values, and parameter
## list fields cannot be followed by any other fields. This is enforced
## using the type state pattern, where we encode the state of the program
## into its types. If you're curious, check the internal `Builder`
## module to see how this works using the `action` type variable.
##
## ```roc
## expect
##     Color : [Green, Red, Blue]
##
##     parseColor : Str -> Result Color [InvalidValue Str]
##     parseColor = \color ->
##         when color is
##             "green" -> Ok Green
##             "red" -> Ok Red
##             "blue" -> Ok Blue
##             other -> Err (InvalidValue "'$(other)' is not a valid color, must be green, red, or blue")
##
##     { parser } =
##         Param.maybe { name: "answer", type: "color", parser: parseColor },
##         |> Cli.finish { name: "example" }
##         |> Cli.assertValid
##
##     parser ["example"]
##     == SuccessfullyParsed (Err NoValue)
## ```
maybe : ParameterConfigParams data -> CliBuilder (Result data [NoValue]) {}action GetParamsAction
maybe = \{ parser, type, name, help ? "" } ->
    param = { name, type, help, plurality: Optional }

    valueParser = \values ->
        when List.first values is
            Err ListWasEmpty -> Ok (Err NoValue)
            Ok singleValue ->
                parser singleValue
                |> Result.map Ok
                |> Result.mapErr \err -> InvalidParamValue err param

    builderWithParameterParser param valueParser

## Add a parameter of a custom type that can be provided
## multiple times to your CLI builder.
##
## You need to provide a kebab-case type name for your help messages as well as a
## parser for said type. The parser needs to return an `Err (InvalidValue Str)`
## on failure, where the `Str` is the reason the parsing failed that will
## get displayed in the incorrect usage message.
##
## Parsing arguments will fail if any of the values fail to parse.
##
## Parameters must be provided last after any option or subcommand fields,
## as they are parsed last of the three extracted values, and parameter
## list fields cannot be followed by any other fields. This is enforced
## using the type state pattern, where we encode the state of the program
## into its types. If you're curious, check the internal `Builder`
## module to see how this works using the `action` type variable.
##
## ```roc
## expect
##     Color : [Green, Red, Blue]
##
##     parseColor : Str -> Result Color [InvalidValue Str]
##     parseColor = \color ->
##         when color is
##             "green" -> Ok Green
##             "red" -> Ok Red
##             "blue" -> Ok Blue
##             other -> Err (InvalidValue "'$(other)' is not a valid color, must be green, red, or blue")
##
##     { parser } =
##         Param.list { name: "answer", type: "color", parser: parseColor },
##         |> Cli.finish { name: "example" }
##         |> Cli.assertValid
##
##     parser ["example", "blue", "red", "green"]
##     == SuccessfullyParsed [Blue, Red, Green]
## ```
list : ParameterConfigParams data -> CliBuilder (List data) {}action StopCollectingAction
list = \{ parser, type, name, help ? "" } ->
    param = { name, type, help, plurality: Many }

    valueParser = \values ->
        List.mapTry values parser
        |> Result.mapErr \err -> InvalidParamValue err param

    builderWithParameterParser param valueParser

## Add a required string parameter to your CLI builder.
##
## Parsing arguments will fail if the parameter is not provided.
##
## ```roc
## expect
##     { parser } =
##         Param.str { name: "answer" },
##         |> Cli.finish { name: "example" }
##         |> Cli.assertValid
##
##     parser ["example", "abc"]
##     == SuccessfullyParsed "abc"
## ```
str : ParameterConfigBaseParams -> CliBuilder Str {}action GetParamsAction
str = \{ name, help ? "" } -> single { parser: Ok, type: strTypeName, name, help }

## Add an optional string parameter to your CLI builder.
##
## Parsing arguments cannot fail because of this parameter.
##
## ```roc
## expect
##     { parser } =
##         Param.maybeStr { name: "answer" },
##         |> Cli.finish { name: "example" }
##         |> Cli.assertValid
##
##     parser ["example"]
##     == SuccessfullyParsed (Err NoValue)
## ```
maybeStr : ParameterConfigBaseParams -> CliBuilder ArgValue {}action GetParamsAction
maybeStr = \{ name, help ? "" } -> maybe { parser: Ok, type: strTypeName, name, help }

## Add a string parameter that can be provided multiple times
## to your CLI builder.
##
## Parsing arguments cannot fail because of this parameter.
##
## ```roc
## expect
##     { parser } =
##         Param.strList { name: "answer" },
##         |> Cli.finish { name: "example" }
##         |> Cli.assertValid
##
##     parser ["example", "abc", "def", "ghi"]
##     == SuccessfullyParsed ["abc", "def", "ghi"]
## ```
strList : ParameterConfigBaseParams -> CliBuilder (List Str) {}action StopCollectingAction
strList = \{ name, help ? "" } -> list { parser: Ok, type: strTypeName, name, help }

## Add a required `Dec` parameter to your CLI builder.
##
## Parsing arguments will fail if the parameter is not provided
## or it is not a valid number.
##
## ```roc
## expect
##     { parser } =
##         Param.dec { name: "answer" },
##         |> Cli.finish { name: "example" }
##         |> Cli.assertValid
##
##     parser ["example", "42.5"]
##     == SuccessfullyParsed 42.5
## ```
dec : ParameterConfigBaseParams -> CliBuilder Dec {}action GetParamsAction
dec = \{ name, help ? "" } -> single { parser: Str.toDec, type: numTypeName, name, help }

## Add an optional `Dec` parameter to your CLI builder.
##
## Parsing arguments will fail if the parameter is not a valid number.
##
## ```roc
## expect
##     { parser } =
##         Param.maybeDec { name: "answer" },
##         |> Cli.finish { name: "example" }
##         |> Cli.assertValid
##
##     parser ["example"]
##     == SuccessfullyParsed (Err NoValue)
## ```
maybeDec : ParameterConfigBaseParams -> CliBuilder (Result Dec [NoValue]) {}action GetParamsAction
maybeDec = \{ name, help ? "" } -> maybe { parser: Str.toDec, type: numTypeName, name, help }

## Add a `Dec` parameter that can be provided multiple times
## to your CLI builder.
##
## Parsing arguments will fail if any of the parameters are
## not valid numbers.
##
## ```roc
## expect
##     { parser } =
##         Param.decList { name: "answer" },
##         |> Cli.finish { name: "example" }
##         |> Cli.assertValid
##
##     parser ["example", "12", "34", "--", "-56.0"]
##     == SuccessfullyParsed [12.0, 34.0, -56.0]
## ```
decList : ParameterConfigBaseParams -> CliBuilder (List Dec) {}action StopCollectingAction
decList = \{ name, help ? "" } -> list { parser: Str.toDec, type: numTypeName, name, help }

## Add a required `F32` parameter to your CLI builder.
##
## Parsing arguments will fail if the parameter is not provided
## or it is not a valid number.
##
## ```roc
## expect
##     { parser } =
##         Param.f32 { name: "answer" },
##         |> Cli.finish { name: "example" }
##         |> Cli.assertValid
##
##     parser ["example", "42.5"]
##     == SuccessfullyParsed 42.5
## ```
f32 : ParameterConfigBaseParams -> CliBuilder F32 {}action GetParamsAction
f32 = \{ name, help ? "" } -> single { parser: Str.toF32, type: numTypeName, name, help }

## Add an optional `F32` parameter to your CLI builder.
##
## Parsing arguments will fail if the parameter is not a valid number.
##
## ```roc
## expect
##     { parser } =
##         Param.maybeF32 { name: "answer" },
##         |> Cli.finish { name: "example" }
##         |> Cli.assertValid
##
##     parser ["example"]
##     == SuccessfullyParsed (Err NoValue)
## ```
maybeF32 : ParameterConfigBaseParams -> CliBuilder (Result F32 [NoValue]) {}action GetParamsAction
maybeF32 = \{ name, help ? "" } -> maybe { parser: Str.toF32, type: numTypeName, name, help }

## Add a `F32` parameter that can be provided multiple times
## to your CLI builder.
##
## Parsing arguments will fail if any of the parameters are
## not valid numbers.
##
## ```roc
## expect
##     { parser } =
##         Param.f32List { name: "answer" },
##         |> Cli.finish { name: "example" }
##         |> Cli.assertValid
##
##     parser ["example", "12", "34", "--", "-56.0"]
##     == SuccessfullyParsed [12.0, 34.0, -56.0]
## ```
f32List : ParameterConfigBaseParams -> CliBuilder (List F32) {}action StopCollectingAction
f32List = \{ name, help ? "" } -> list { parser: Str.toF32, type: numTypeName, name, help }

## Add a required `F64` parameter to your CLI builder.
##
## Parsing arguments will fail if the parameter is not provided
## or it is not a valid number.
##
## ```roc
## expect
##     { parser } =
##         Param.f64 { name: "answer" },
##         |> Cli.finish { name: "example" }
##         |> Cli.assertValid
##
##     parser ["example", "42.5"]
##     == SuccessfullyParsed 42.5
## ```
f64 : ParameterConfigBaseParams -> CliBuilder F64 {}action GetParamsAction
f64 = \{ name, help ? "" } -> single { parser: Str.toF64, type: numTypeName, name, help }

## Add an optional `F64` parameter to your CLI builder.
##
## Parsing arguments will fail if the parameter is not a valid number.
##
## ```roc
## expect
##     { parser } =
##         Param.maybeF64 { name: "answer" },
##         |> Cli.finish { name: "example" }
##         |> Cli.assertValid
##
##     parser ["example"]
##     == SuccessfullyParsed (Err NoValue)
## ```
maybeF64 : ParameterConfigBaseParams -> CliBuilder (Result F64 [NoValue]) {}action GetParamsAction
maybeF64 = \{ name, help ? "" } -> maybe { parser: Str.toF64, type: numTypeName, name, help }

## Add a `F64` parameter that can be provided multiple times
## to your CLI builder.
##
## Parsing arguments will fail if any of the parameters are
## not valid numbers.
##
## ```roc
## expect
##     { parser } =
##         Param.f64List { name: "answer" },
##         |> Cli.finish { name: "example" }
##         |> Cli.assertValid
##
##     parser ["example", "12", "34", "--", "-56.0"]
##     == SuccessfullyParsed [12, 34, -56.0]
## ```
f64List : ParameterConfigBaseParams -> CliBuilder (List F64) {}action StopCollectingAction
f64List = \{ name, help ? "" } -> list { parser: Str.toF64, type: numTypeName, name, help }

## Add a required `U8` parameter to your CLI builder.
##
## Parsing arguments will fail if the parameter is not provided
## or it is not a valid number.
##
## ```roc
## expect
##     { parser } =
##         Param.u8 { name: "answer" },
##         |> Cli.finish { name: "example" }
##         |> Cli.assertValid
##
##     parser ["example", "42"]
##     == SuccessfullyParsed 42
## ```
u8 : ParameterConfigBaseParams -> CliBuilder U8 {}action GetParamsAction
u8 = \{ name, help ? "" } -> single { parser: Str.toU8, type: numTypeName, name, help }

## Add an optional `U8` parameter to your CLI builder.
##
## Parsing arguments will fail if the parameter is not a valid number.
##
## ```roc
## expect
##     { parser } =
##         Param.maybeU8 { name: "answer" },
##         |> Cli.finish { name: "example" }
##         |> Cli.assertValid
##
##     parser ["example"]
##     == SuccessfullyParsed (Err NoValue)
## ```
maybeU8 : ParameterConfigBaseParams -> CliBuilder (Result U8 [NoValue]) {}action GetParamsAction
maybeU8 = \{ name, help ? "" } -> maybe { parser: Str.toU8, type: numTypeName, name, help }

## Add a `U8` parameter that can be provided multiple times
## to your CLI builder.
##
## Parsing arguments will fail if any of the parameters are
## not valid numbers.
##
## ```roc
## expect
##     { parser } =
##         Param.u8List { name: "answer" },
##         |> Cli.finish { name: "example" }
##         |> Cli.assertValid
##
##     parser ["example", "12", "34", "56"]
##     == SuccessfullyParsed [12, 34, 56]
## ```
u8List : ParameterConfigBaseParams -> CliBuilder (List U8) {}action StopCollectingAction
u8List = \{ name, help ? "" } -> list { parser: Str.toU8, type: numTypeName, name, help }

## Add a required `U16` parameter to your CLI builder.
##
## Parsing arguments will fail if the parameter is not provided
## or it is not a valid number.
##
## ```roc
## expect
##     { parser } =
##         Param.u16 { name: "answer" },
##         |> Cli.finish { name: "example" }
##         |> Cli.assertValid
##
##     parser ["example", "42"]
##     == SuccessfullyParsed 42
## ```
u16 : ParameterConfigBaseParams -> CliBuilder U16 {}action GetParamsAction
u16 = \{ name, help ? "" } -> single { parser: Str.toU16, type: numTypeName, name, help }

## Add an optional `U16` parameter to your CLI builder.
##
## Parsing arguments will fail if the parameter is not a valid number.
##
## ```roc
## expect
##     { parser } =
##         Param.maybeU16 { name: "answer" },
##         |> Cli.finish { name: "example" }
##         |> Cli.assertValid
##
##     parser ["example"]
##     == SuccessfullyParsed (Err NoValue)
## ```
maybeU16 : ParameterConfigBaseParams -> CliBuilder (Result U16 [NoValue]) {}action GetParamsAction
maybeU16 = \{ name, help ? "" } -> maybe { parser: Str.toU16, type: numTypeName, name, help }

## Add a `U16` parameter that can be provided multiple times
## to your CLI builder.
##
## Parsing arguments will fail if any of the parameters are
## not valid numbers.
##
## ```roc
## expect
##     { parser } =
##         Param.u16List { name: "answer" },
##         |> Cli.finish { name: "example" }
##         |> Cli.assertValid
##
##     parser ["example", "12", "34", "56"]
##     == SuccessfullyParsed [12, 34, 56]
## ```
u16List : ParameterConfigBaseParams -> CliBuilder (List U16) {}action StopCollectingAction
u16List = \{ name, help ? "" } -> list { parser: Str.toU16, type: numTypeName, name, help }

## Add a required `U32` parameter to your CLI builder.
##
## Parsing arguments will fail if the parameter is not provided
## or it is not a valid number.
##
## ```roc
## expect
##     { parser } =
##         Param.u32 { name: "answer" },
##         |> Cli.finish { name: "example" }
##         |> Cli.assertValid
##
##     parser ["example", "42"]
##     == SuccessfullyParsed 42
## ```
u32 : ParameterConfigBaseParams -> CliBuilder U32 {}action GetParamsAction
u32 = \{ name, help ? "" } -> single { parser: Str.toU32, type: numTypeName, name, help }

## Add an optional `U32` parameter to your CLI builder.
##
## Parsing arguments will fail if the parameter is not a valid number.
##
## ```roc
## expect
##     { parser } =
##         Param.maybeU32 { name: "answer" },
##         |> Cli.finish { name: "example" }
##         |> Cli.assertValid
##
##     parser ["example"]
##     == SuccessfullyParsed (Err NoValue)
## ```
maybeU32 : ParameterConfigBaseParams -> CliBuilder (Result U32 [NoValue]) {}action GetParamsAction
maybeU32 = \{ name, help ? "" } -> maybe { parser: Str.toU32, type: numTypeName, name, help }

## Add a `U32` parameter that can be provided multiple times
## to your CLI builder.
##
## Parsing arguments will fail if any of the parameters are
## not valid numbers.
##
## ```roc
## expect
##     { parser } =
##         Param.u32List { name: "answer" },
##         |> Cli.finish { name: "example" }
##         |> Cli.assertValid
##
##     parser ["example", "12", "34", "56"]
##     == SuccessfullyParsed [12, 34, 56]
## ```
u32List : ParameterConfigBaseParams -> CliBuilder (List U32) {}action StopCollectingAction
u32List = \{ name, help ? "" } -> list { parser: Str.toU32, type: numTypeName, name, help }

## Add a required `U64` parameter to your CLI builder.
##
## Parsing arguments will fail if the parameter is not provided
## or it is not a valid number.
##
## ```roc
## expect
##     { parser } =
##         Param.u64 { name: "answer" },
##         |> Cli.finish { name: "example" }
##         |> Cli.assertValid
##
##     parser ["example", "42"]
##     == SuccessfullyParsed 42
## ```
u64 : ParameterConfigBaseParams -> CliBuilder U64 {}action GetParamsAction
u64 = \{ name, help ? "" } -> single { parser: Str.toU64, type: numTypeName, name, help }

## Add an optional `U64` parameter to your CLI builder.
##
## Parsing arguments will fail if the parameter is not a valid number.
##
## ```roc
## expect
##     { parser } =
##         Param.maybeU64 { name: "answer" },
##         |> Cli.finish { name: "example" }
##         |> Cli.assertValid
##
##     parser ["example"]
##     == SuccessfullyParsed (Err NoValue)
## ```
maybeU64 : ParameterConfigBaseParams -> CliBuilder (Result U64 [NoValue]) {}action GetParamsAction
maybeU64 = \{ name, help ? "" } -> maybe { parser: Str.toU64, type: numTypeName, name, help }

## Add a `U64` parameter that can be provided multiple times
## to your CLI builder.
##
## Parsing arguments will fail if any of the parameters are
## not valid numbers.
##
## ```roc
## expect
##     { parser } =
##         Param.u64List { name: "answer" },
##         |> Cli.finish { name: "example" }
##         |> Cli.assertValid
##
##     parser ["example", "12", "34", "56"]
##     == SuccessfullyParsed [12, 34, 56]
## ```
u64List : ParameterConfigBaseParams -> CliBuilder (List U64) {}action StopCollectingAction
u64List = \{ name, help ? "" } -> list { parser: Str.toU64, type: numTypeName, name, help }

## Add a required `U128` parameter to your CLI builder.
##
## Parsing arguments will fail if the parameter is not provided
## or it is not a valid number.
##
## ```roc
## expect
##     { parser } =
##         Param.u128 { name: "answer" },
##         |> Cli.finish { name: "example" }
##         |> Cli.assertValid
##
##     parser ["example", "42"]
##     == SuccessfullyParsed 42
## ```
u128 : ParameterConfigBaseParams -> CliBuilder U128 {}action GetParamsAction
u128 = \{ name, help ? "" } -> single { parser: Str.toU128, type: numTypeName, name, help }

## Add an optional `U128` parameter to your CLI builder.
##
## Parsing arguments will fail if the parameter is not a valid number.
##
## ```roc
## expect
##     { parser } =
##         Param.maybeU128 { name: "answer" },
##         |> Cli.finish { name: "example" }
##         |> Cli.assertValid
##
##     parser ["example"]
##     == SuccessfullyParsed (Err NoValue)
## ```
maybeU128 : ParameterConfigBaseParams -> CliBuilder (Result U128 [NoValue]) {}action GetParamsAction
maybeU128 = \{ name, help ? "" } -> maybe { parser: Str.toU128, type: numTypeName, name, help }

## Add a `U128` parameter that can be provided multiple times
## to your CLI builder.
##
## Parsing arguments will fail if any of the parameters are
## not valid numbers.
##
## ```roc
## expect
##     { parser } =
##         Param.u128List { name: "answer" },
##         |> Cli.finish { name: "example" }
##         |> Cli.assertValid
##
##     parser ["example", "12", "34", "56"]
##     == SuccessfullyParsed [12, 34, 56]
## ```
u128List : ParameterConfigBaseParams -> CliBuilder (List U128) {}action StopCollectingAction
u128List = \{ name, help ? "" } -> list { parser: Str.toU128, type: numTypeName, name, help }

## Add a required `I8` parameter to your CLI builder.
##
## Parsing arguments will fail if the parameter is not provided
## or it is not a valid number.
##
## ```roc
## expect
##     { parser } =
##         Param.i8 { name: "answer" },
##         |> Cli.finish { name: "example" }
##         |> Cli.assertValid
##
##     parser ["example", "42"]
##     == SuccessfullyParsed 42
## ```
i8 : ParameterConfigBaseParams -> CliBuilder I8 {}action GetParamsAction
i8 = \{ name, help ? "" } -> single { parser: Str.toI8, type: numTypeName, name, help }

## Add an optional `I8` parameter to your CLI builder.
##
## Parsing arguments will fail if the parameter is not a valid number.
##
## ```roc
## expect
##     { parser } =
##         Param.maybeI8 { name: "answer" },
##         |> Cli.finish { name: "example" }
##         |> Cli.assertValid
##
##     parser ["example"]
##     == SuccessfullyParsed (Err NoValue)
## ```
maybeI8 : ParameterConfigBaseParams -> CliBuilder (Result I8 [NoValue]) {}action GetParamsAction
maybeI8 = \{ name, help ? "" } -> maybe { parser: Str.toI8, type: numTypeName, name, help }

## Add an `I8` parameter that can be provided multiple times
## to your CLI builder.
##
## Parsing arguments will fail if any of the parameters are
## not valid numbers.
##
## ```roc
## expect
##     { parser } =
##         Param.i8List { name: "answer" },
##         |> Cli.finish { name: "example" }
##         |> Cli.assertValid
##
##     parser ["example", "12", "34", "--", "-56"]
##     == SuccessfullyParsed [12, 34, -56]
## ```
i8List : ParameterConfigBaseParams -> CliBuilder (List I8) {}action StopCollectingAction
i8List = \{ name, help ? "" } -> list { parser: Str.toI8, type: numTypeName, name, help }

## Add a required `I16` parameter to your CLI builder.
##
## Parsing arguments will fail if the parameter is not provided
## or it is not a valid number.
##
## ```roc
## expect
##     { parser } =
##         Param.i16 { name: "answer" },
##         |> Cli.finish { name: "example" }
##         |> Cli.assertValid
##
##     parser ["example", "42"]
##     == SuccessfullyParsed 42
## ```
i16 : ParameterConfigBaseParams -> CliBuilder I16 {}action GetParamsAction
i16 = \{ name, help ? "" } -> single { parser: Str.toI16, type: numTypeName, name, help }

## Add an optional `I16` parameter to your CLI builder.
##
## Parsing arguments will fail if the parameter is not a valid number.
##
## ```roc
## expect
##     { parser } =
##         Param.maybeI16 { name: "answer" },
##         |> Cli.finish { name: "example" }
##         |> Cli.assertValid
##
##     parser ["example"]
##     == SuccessfullyParsed (Err NoValue)
## ```
maybeI16 : ParameterConfigBaseParams -> CliBuilder (Result I16 [NoValue]) {}action GetParamsAction
maybeI16 = \{ name, help ? "" } -> maybe { parser: Str.toI16, type: numTypeName, name, help }

## Add an `I16` parameter that can be provided multiple times
## to your CLI builder.
##
## Parsing arguments will fail if any of the parameters are
## not valid numbers.
##
## ```roc
## expect
##     { parser } =
##         Param.i16List { name: "answer" },
##         |> Cli.finish { name: "example" }
##         |> Cli.assertValid
##
##     parser ["example", "12", "34", "--", "-56"]
##     == SuccessfullyParsed [12, 34, -56]
## ```
i16List : ParameterConfigBaseParams -> CliBuilder (List I16) {}action StopCollectingAction
i16List = \{ name, help ? "" } -> list { parser: Str.toI16, type: numTypeName, name, help }

## Add a required `I32` parameter to your CLI builder.
##
## Parsing arguments will fail if the parameter is not provided
## or it is not a valid number.
##
## ```roc
## expect
##     { parser } =
##         Param.i32 { name: "answer" },
##         |> Cli.finish { name: "example" }
##         |> Cli.assertValid
##
##     parser ["example", "42"]
##     == SuccessfullyParsed 42
## ```
i32 : ParameterConfigBaseParams -> CliBuilder I32 {}action GetParamsAction
i32 = \{ name, help ? "" } -> single { parser: Str.toI32, type: numTypeName, name, help }

## Add an optional `I32` parameter to your CLI builder.
##
## Parsing arguments will fail if the parameter is not a valid number.
##
## ```roc
## expect
##     { parser } =
##         Param.maybeI32 { name: "answer" },
##         |> Cli.finish { name: "example" }
##         |> Cli.assertValid
##
##     parser ["example"]
##     == SuccessfullyParsed (Err NoValue)
## ```
maybeI32 : ParameterConfigBaseParams -> CliBuilder (Result I32 [NoValue]) {}action GetParamsAction
maybeI32 = \{ name, help ? "" } -> maybe { parser: Str.toI32, type: numTypeName, name, help }

## Add an `I32` parameter that can be provided multiple times
## to your CLI builder.
##
## Parsing arguments will fail if any of the parameters are
## not valid numbers.
##
## ```roc
## expect
##     { parser } =
##         Param.i32List { name: "answer" },
##         |> Cli.finish { name: "example" }
##         |> Cli.assertValid
##
##     parser ["example", "12", "34", "--", "-56"]
##     == SuccessfullyParsed [12, 34, -56]
## ```
i32List : ParameterConfigBaseParams -> CliBuilder (List I32) {}action StopCollectingAction
i32List = \{ name, help ? "" } -> list { parser: Str.toI32, type: numTypeName, name, help }

## Add a required `I64` parameter to your CLI builder.
##
## Parsing arguments will fail if the parameter is not provided
## or it is not a valid number.
##
## ```roc
## expect
##     { parser } =
##         Param.i64 { name: "answer" },
##         |> Cli.finish { name: "example" }
##         |> Cli.assertValid
##
##     parser ["example", "42"]
##     == SuccessfullyParsed 42
## ```
i64 : ParameterConfigBaseParams -> CliBuilder I64 {}action GetParamsAction
i64 = \{ name, help ? "" } -> single { parser: Str.toI64, type: numTypeName, name, help }

## Add an optional `I64` parameter to your CLI builder.
##
## Parsing arguments will fail if the parameter is not a valid number.
##
## ```roc
## expect
##     { parser } =
##         Param.maybeI64 { name: "answer" },
##         |> Cli.finish { name: "example" }
##         |> Cli.assertValid
##
##     parser ["example"]
##     == SuccessfullyParsed (Err NoValue)
## ```
maybeI64 : ParameterConfigBaseParams -> CliBuilder (Result I64 [NoValue]) {}action GetParamsAction
maybeI64 = \{ name, help ? "" } -> maybe { parser: Str.toI64, type: numTypeName, name, help }

## Add an `I64` parameter that can be provided multiple times
## to your CLI builder.
##
## Parsing arguments will fail if any of the parameters are
## not valid numbers.
##
## ```roc
## expect
##     { parser } =
##         Param.i64List { name: "answer" },
##         |> Cli.finish { name: "example" }
##         |> Cli.assertValid
##
##     parser ["example", "12", "34", "--", "-56"]
##     == SuccessfullyParsed [12, 34, -56]
## ```
i64List : ParameterConfigBaseParams -> CliBuilder (List I64) {}action StopCollectingAction
i64List = \{ name, help ? "" } -> list { parser: Str.toI64, type: numTypeName, name, help }

## Add a required `I128` parameter to your CLI builder.
##
## Parsing arguments will fail if the parameter is not provided
## or it is not a valid number.
##
## ```roc
## expect
##     { parser } =
##         Param.i128 { name: "answer" },
##         |> Cli.finish { name: "example" }
##         |> Cli.assertValid
##
##     parser ["example", "42"]
##     == SuccessfullyParsed 42
## ```
i128 : ParameterConfigBaseParams -> CliBuilder I128 {}action GetParamsAction
i128 = \{ name, help ? "" } -> single { parser: Str.toI128, type: numTypeName, name, help }

## Add an optional `I128` parameter to your CLI builder.
##
## Parsing arguments will fail if the parameter is not a valid number.
##
## ```roc
## expect
##     { parser } =
##         Param.maybeI128 { name: "answer" },
##         |> Cli.finish { name: "example" }
##         |> Cli.assertValid
##
##     parser ["example"]
##     == SuccessfullyParsed (Err NoValue)
## ```
maybeI128 : ParameterConfigBaseParams -> CliBuilder (Result I128 [NoValue]) {}action GetParamsAction
maybeI128 = \{ name, help ? "" } -> maybe { parser: Str.toI128, type: numTypeName, name, help }

## Add an `I128` parameter that can be provided multiple times
## to your CLI builder.
##
## Parsing arguments will fail if any of the parameters are
## not valid numbers.
##
## ```roc
## expect
##     { parser } =
##         Param.i128List { name: "answer" },
##         |> Cli.finish { name: "example" }
##         |> Cli.assertValid
##
##     parser ["example", "12", "34", "--", "-56"]
##     == SuccessfullyParsed [12, 34, -56]
## ```
i128List : ParameterConfigBaseParams -> CliBuilder (List I128) {}action StopCollectingAction
i128List = \{ name, help ? "" } -> list { parser: Str.toI128, type: numTypeName, name, help }<|MERGE_RESOLUTION|>--- conflicted
+++ resolved
@@ -66,10 +66,7 @@
 builderWithParameterParser = \param, valueParser ->
     argParser = \args ->
         { values, remainingArgs } = extractParamValues? { args, param }
-<<<<<<< HEAD
-=======
-
->>>>>>> 126feba5
+        
         data = valueParser? values
 
         Ok { data, remainingArgs }
