--- conflicted
+++ resolved
@@ -187,9 +187,6 @@
 type = \path ->
     Path.type (Path.fromStr path)
 
-<<<<<<< HEAD
-FileReader := {readerID: U64, path: Path}
-=======
 Reader := { reader : Box {}, path : Path }
 
 ## Try to open a `File.Reader` for buffered (= part by part) reading given a path string.
@@ -201,15 +198,11 @@
 openReader : Str -> Task Reader [GetFileReadErr Path ReadErr]
 openReader = \pathStr ->
     path = Path.fromStr pathStr
->>>>>>> 79bb5e88
 
     # 0 means with default capacity
-    Effect.fileReader (Str.toUtf8 pathStr) 0
-    |> Effect.map \result ->
-        when result is
-            Ok reader -> Ok (@Reader { reader, path })
-            Err err -> Err (GetFileReadErr path (InternalFile.handleReadErr err))
-    |> InternalTask.fromEffect
+    PlatformTask.fileReader (Str.toUtf8 pathStr) 0
+    |> Task.mapErr \err -> GetFileReadErr path (InternalFile.handleReadErr err)
+    |> Task.map \reader -> @Reader { reader, path }
 
 ## Try to open a `File.Reader` for buffered (= part by part) reading given a path string.
 ## The buffer will be created with the specified capacity.
@@ -221,22 +214,10 @@
 openReaderWithCapacity : Str, U64 -> Task Reader [GetFileReadErr Path ReadErr]
 openReaderWithCapacity = \pathStr, capacity ->
     path = Path.fromStr pathStr
-    result =
-        PlatformTask.fileReader (Str.toUtf8 pathStr)
-            |> Task.result!
-
-<<<<<<< HEAD
-    when result is
-        Ok readerID -> Task.ok (@FileReader { readerID, path })
-        Err err -> Task.err (GetFileReadErr path (InternalFile.handleReadErr err))
-=======
-    Effect.fileReader (Str.toUtf8 pathStr) capacity
-    |> Effect.map \result ->
-        when result is
-            Ok reader -> Ok (@Reader { reader, path })
-            Err err -> Err (GetFileReadErr path (InternalFile.handleReadErr err))
-    |> InternalTask.fromEffect
->>>>>>> 79bb5e88
+
+    PlatformTask.fileReader (Str.toUtf8 pathStr) capacity
+    |> Task.mapErr \err -> GetFileReadErr path (InternalFile.handleReadErr err)
+    |> Task.map \reader -> @Reader { reader, path }
 
 ## Try to read a line from a file given a Reader.
 ## The line will be provided as the list of bytes (`List U8`) until a newline (`0xA` byte).
@@ -246,30 +227,7 @@
 ## This uses [rust's `BufRead::read_line`](https://doc.rust-lang.org/std/io/trait.BufRead.html#method.read_line).
 ##
 ## Use [readUtf8] if you want to get the entire file contents at once.
-<<<<<<< HEAD
-readLine : FileReader -> Task (List U8) [FileReadErr Path Str]
-readLine = \@FileReader { readerID, path } ->
-    PlatformTask.fileReadLine readerID
-        |> Task.mapErr \err -> FileReadErr path err
-
-## Close the file that was opened when creating the FileReader.
-## [Why you should close files.](https://stackoverflow.com/a/29536383)
-##
-## Calling [File.readLine] after the FileReader is closed will return an empty list.
-closeFileReader : FileReader -> Task {} *
-closeFileReader = \@FileReader { readerID } ->
-    PlatformTask.closeFile readerID
-        |> Task.result!
-        |> Result.withDefault {}
-        |> Task.ok
-=======
 readLine : Reader -> Task (List U8) [FileReadErr Path Str]
 readLine = \@Reader { reader, path } ->
-
-    Effect.fileReadLine reader
-    |> Effect.map \result ->
-        when result is
-            Ok bytes -> Ok bytes
-            Err err -> Err (FileReadErr path err)
-    |> InternalTask.fromEffect
->>>>>>> 79bb5e88
+    PlatformTask.fileReadLine reader
+    |> Task.mapErr \err -> FileReadErr path err