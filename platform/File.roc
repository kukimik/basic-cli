module [
    ReadErr,
    WriteErr,
    writeUtf8!,
    writeBytes!,
    write!,
    readUtf8!,
    readBytes!,
    # read, TODO fix "Ability specialization is unknown - code generation cannot proceed!: DeriveError(UnboundVar)"
    read!,
    delete!,
    isDir!,
    isFile!,
    isSymLink!,
    type!,
    Reader,
    openReader!,
    openReaderWithCapacity!,
    openReaderWithBuf!,
    readLine!,
<<<<<<< HEAD
    readBytesToBuf!,
=======
    hardLink!,
>>>>>>> a1bd66fd
]
# import Shared exposing [ByteReader]
import Path exposing [Path, MetadataErr]
import InternalFile
import PlatformTasks

## Tag union of possible errors when reading a file or directory.
##
## > This is the same as [`Path.ReadErr`](Path#ReadErr).
ReadErr : Path.ReadErr

## Tag union of possible errors when writing a file or directory.
##
## > This is the same as [`Path.WriteErr`](Path#WriteErr).
WriteErr : Path.WriteErr

## Write data to a file.
##
## First encode a `val` using a given `fmt` which implements the ability [Encode.EncoderFormatting](https://www.roc-lang.org/builtins/Encode#EncoderFormatting).
##
## For example, suppose you have a `Json.toCompactUtf8` which implements
## [Encode.EncoderFormatting](https://www.roc-lang.org/builtins/Encode#EncoderFormatting).
## You can use this to write [JSON](https://en.wikipedia.org/wiki/JSON)
## data to a file like this:
##
## ```
## # Writes `{"some":"json stuff"}` to the file `output.json`:
## File.write!
##     { some: "json stuff" }
##     (Path.fromStr "output.json")
##     Json.toCompactUtf8
## ```
##
## This opens the file first and closes it after writing to it.
## If writing to the file fails, for example because of a file permissions issue, the task fails with [WriteErr].
##
## > To write unformatted bytes to a file, you can use [File.writeBytes!] instead.
## >
## > [Path.write!] does the same thing, except it takes a [Path] instead of a [Str].
write! : val, Str, fmt => Result {} [FileWriteErr Path WriteErr] where val implements Encoding, fmt implements EncoderFormatting
write! = \val, path, fmt ->
    Path.write! val (Path.fromStr path) fmt

## Writes bytes to a file.
##
## ```
## # Writes the bytes 1, 2, 3 to the file `myfile.dat`.
## File.writeBytes! [1, 2, 3] (Path.fromStr "myfile.dat")
## ```
##
## This opens the file first and closes it after writing to it.
##
## > To format data before writing it to a file, you can use [File.write!] instead.
## >
## > [Path.writeBytes!] does the same thing, except it takes a [Path] instead of a [Str].
writeBytes! : List U8, Str => Result {} [FileWriteErr Path WriteErr]
writeBytes! = \bytes, path ->
    Path.writeBytes! bytes (Path.fromStr path)

## Writes a [Str] to a file, encoded as [UTF-8](https://en.wikipedia.org/wiki/UTF-8).
##
## ```
## # Writes "Hello!" encoded as UTF-8 to the file `myfile.txt`.
## File.writeUtf8! "Hello!" "myfile.txt"
## ```
##
## This opens the file first and closes it after writing to it.
##
## > To write unformatted bytes to a file, you can use [File.writeBytes!] instead.
## >
## > [Path.writeUtf8!] does the same thing, except it takes a [Path] instead of a [Str].
writeUtf8! : Str, Str => Result {} [FileWriteErr Path WriteErr]
writeUtf8! = \str, path ->
    Path.writeUtf8! str (Path.fromStr path)

## Deletes a file from the filesystem.
##
## Performs a [`DeleteFile`](https://docs.microsoft.com/en-us/windows/win32/api/winbase/nf-winbase-deletefile)
## on Windows and [`unlink`](https://en.wikipedia.org/wiki/Unlink_(Unix)) on
## UNIX systems. On Windows, this will fail when attempting to delete a readonly
## file; the file's readonly permission must be disabled before it can be
## successfully deleted.
##
## ```
## # Deletes the file named `myfile.dat`
## File.delete! (Path.fromStr "myfile.dat") [1, 2, 3]
## ```
##
## > This does not securely erase the file's contents from disk; instead, the operating
## system marks the space it was occupying as safe to write over in the future. Also, the operating
## system may not immediately mark the space as free; for example, on Windows it will wait until
## the last file handle to it is closed, and on UNIX, it will not remove it until the last
## [hard link](https://en.wikipedia.org/wiki/Hard_link) to it has been deleted.
## >
## > [Path.delete!] does the same thing, except it takes a [Path] instead of a [Str].
delete! : Str => Result {} [FileWriteErr Path WriteErr]
delete! = \path ->
    Path.delete! (Path.fromStr path)

## Reads all the bytes in a file.
##
## ```
## # Read all the bytes in `myfile.txt`.
## File.readBytes! "myfile.txt"
## ```
##
## This opens the file first and closes it after reading its contents.
##
## > To read and decode data from a file, you can use `File.read` instead.
## >
## > [Path.readBytes!] does the same thing, except it takes a [Path] instead of a [Str].
readBytes! : Str => Result (List U8) [FileReadErr Path ReadErr]
readBytes! = \path ->
    Path.readBytes! (Path.fromStr path)

## Reads a [Str] from a file containing [UTF-8](https://en.wikipedia.org/wiki/UTF-8)-encoded text.
##
## ```
## # Reads UTF-8 encoded text into a Str from the file "myfile.txt"
## File.readUtf8! "myfile.txt"
## ```
##
## This opens the file first and closes it after writing to it.
## The task will fail with `FileReadUtf8Err` if the given file contains invalid UTF-8.
##
## > To read unformatted bytes from a file, you can use [File.readBytes!] instead.
##
## > [Path.readUtf8!] does the same thing, except it takes a [Path] instead of a [Str].
readUtf8! : Str => Result Str [FileReadErr Path ReadErr, FileReadUtf8Err Path _]
readUtf8! = \path ->
    Path.readUtf8! (Path.fromStr path)

# read : Str, fmt => Result contents [FileReadErr Path ReadErr, FileReadDecodingFailed] where contents implements Decoding, fmt implements DecoderFormatting
# read = \path, fmt ->
#    Path.read! (Path.fromStr path) fmt

## Creates a new hard link on the filesystem.
##
## The link path will be a link pointing to the original path.
## Note that systems often require these two paths to both be located on the same filesystem.
##
## This uses [rust's std::fs::hard_link](https://doc.rust-lang.org/std/fs/fn.hard_link.html).
##
## > [Path.hardLink!] does the same thing, except it takes a [Path] instead of a [Str].
hardLink! : Str => Result {} [LinkErr Path.LinkErr]
hardLink! = \path ->
    Path.hardLink! (Path.fromStr path)

## Returns True if the path exists on disk and is pointing at a directory.
## Returns False if the path exists and it is not a directory. If the path does not exist,
## this function will return `Err (PathErr PathDoesNotExist)`.
##
## This uses [rust's std::path::is_dir](https://doc.rust-lang.org/std/path/struct.Path.html#method.is_dir).
##
## > [Path.isDir!] does the same thing, except it takes a [Path] instead of a [Str].
isDir! : Str => Result Bool [PathErr MetadataErr]
isDir! = \path ->
    Path.isDir! (Path.fromStr path)

## Returns True if the path exists on disk and is pointing at a regular file.
## Returns False if the path exists and it is not a file. If the path does not exist,
## this function will return `Err (PathErr PathDoesNotExist)`.
##
## This uses [rust's std::path::is_file](https://doc.rust-lang.org/std/path/struct.Path.html#method.is_file).
##
## > [Path.isFile!] does the same thing, except it takes a [Path] instead of a [Str].
isFile! : Str => Result Bool [PathErr MetadataErr]
isFile! = \path ->
    Path.isFile! (Path.fromStr path)

## Returns True if the path exists on disk and is pointing at a symbolic link.
## Returns False if the path exists and it is not a symbolic link. If the path does not exist,
## this function will return `Err (PathErr PathDoesNotExist)`.
##
## This uses [rust's std::path::is_symlink](https://doc.rust-lang.org/std/path/struct.Path.html#method.is_symlink).
##
## > [Path.isSymLink!] does the same thing, except it takes a [Path] instead of a [Str].
isSymLink! : Str => Result Bool [PathErr MetadataErr]
isSymLink! = \path ->
    Path.isSymLink! (Path.fromStr path)

## Return the type of the path if the path exists on disk.
## This uses [rust's std::path::is_symlink](https://doc.rust-lang.org/std/path/struct.Path.html#method.is_symlink).
##
## > [Path.type!] does the same thing, except it takes a [Path] instead of a [Str].
type! : Str => Result [IsFile, IsDir, IsSymLink] [PathErr MetadataErr]
type! = \path ->
    Path.type! (Path.fromStr path)

Reader := { reader : PlatformTasks.FileReader, path : Path, buffer : List U8 }

## Try to open a `File.Reader` for buffered (= part by part) reading given a path string.
## See [examples/file-read-buffered.roc](https://github.com/roc-lang/basic-cli/blob/main/examples/file-read-buffered.roc) for example usage.
##
## Use [readUtf8!] if you want to get the entire file contents at once.
openReader! : Str => Result Reader [GetFileReadErr Path ReadErr]
openReader! = \pathStr ->
    path = Path.fromStr pathStr
    buffer = List.withCapacity 8000

    # 0 means with default capacity
    PlatformTasks.fileReader! (Str.toUtf8 pathStr)
    |> Result.mapErr \err -> GetFileReadErr path (InternalFile.handleReadErr err)
    |> Result.map \reader -> @Reader { reader, path, buffer }

## Try to open a `File.Reader` for buffered (= part by part) reading given a path string.
## The buffer will be created with the specified capacity.
## See [examples/file-read-buffered.roc](https://github.com/roc-lang/basic-cli/blob/main/examples/file-read-buffered.roc) for example usage.
##
## Use [readUtf8!] if you want to get the entire file contents at once.
openReaderWithCapacity! : Str, U64 => Result Reader [GetFileReadErr Path ReadErr]
openReaderWithCapacity! = \pathStr, capacity ->
    path = Path.fromStr pathStr
    # 8k is the default in rust and seems reasonable
    buffer = List.withCapacity (if capacity == 0 then 8000 else capacity)

    PlatformTasks.fileReader! (Str.toUtf8 pathStr)
    |> Result.mapErr \err -> GetFileReadErr path (InternalFile.handleReadErr err)
    |> Result.map \reader -> @Reader { reader, path, buffer }

## Try to read a line from a file given a Reader.
## The line will be provided as the list of bytes (`List U8`) until a newline (`0xA` byte).
## This list will be empty when we reached the end of the file.
## See [examples/file-read-buffered.roc](https://github.com/roc-lang/basic-cli/blob/main/examples/file-read-buffered.roc) for example usage.
##
## Use [readUtf8!] if you want to get the entire file contents at once.
readLine! : Reader => Result (List U8) [FileReadErr Path Str]
readLine! = \@Reader { reader, path, buffer } ->
    PlatformTasks.fileReadLine! reader buffer
    |> Result.mapErr \err -> FileReadErr path err

## Try to read bytes from a file given a Reader.
## Returns a list of bytes (`List U8`) read from the file.
## The list will be empty when we reach the end of the file.
## See [examples/file-read-buffered.roc](https://github.com/roc-lang/basic-cli/blob/main/examples/file-read-buffered.roc) for example usage.
##
## NOTE: Avoid storing a reference to the buffer returned by this function beyond the next call to try readBytes. 
## That will allow the buffer to be reused and avoid unnecessary allocations.
##
## Use [readUtf8!] if you want to get the entire file contents at once as a UTF-8 string.
read! : Reader => Result (List U8) [FileReadErr Path Str]
read! = \@Reader { reader, path, buffer } ->
    PlatformTasks.fileReadByteBuf! reader buffer
    |> Result.mapErr \err -> FileReadErr path err

## Try to open a `File.Reader` using the provided buffer as the internal buffer.
## See [examples/file-read-buffered.roc](https://github.com/roc-lang/basic-cli/blob/main/examples/file-read-buffered.roc) for example usage.
##
## Use [readUtf8!] if you want to get the entire file contents at once.
openReaderWithBuf! : Str, List U8 => Result Reader [GetFileReadErr Path ReadErr]
openReaderWithBuf! = \pathStr, buffer ->
    path = Path.fromStr pathStr

    PlatformTasks.fileReader! (Str.toUtf8 pathStr) 
    |> Result.mapErr \err -> GetFileReadErr path (InternalFile.handleReadErr err)
    |> Result.map \reader -> @Reader { reader, path, buffer }


## Try to read bytes from a file given a Reader.
## Returns a list of bytes (`List U8`) read from the file.
## The list will be empty when we reach the end of the file.
## This function is exists for very specific use cases where you want to use multiple buffers with a single reader
##
## Prefer [File.readBytes!] which will automatically reuse the reader's internalbuffer.
readBytesToBuf! : Reader => Result (List U8) [FileReadErr Path Str]
readBytesToBuf! = \@Reader { reader, path, buffer } ->
    PlatformTasks.fileReadByteBuf! reader buffer
    |> Result.mapErr \err -> FileReadErr path err

    
<|MERGE_RESOLUTION|>--- conflicted
+++ resolved
@@ -18,11 +18,8 @@
     openReaderWithCapacity!,
     openReaderWithBuf!,
     readLine!,
-<<<<<<< HEAD
     readBytesToBuf!,
-=======
     hardLink!,
->>>>>>> a1bd66fd
 ]
 # import Shared exposing [ByteReader]
 import Path exposing [Path, MetadataErr]
