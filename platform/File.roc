--- conflicted
+++ resolved
@@ -100,13 +100,8 @@
 ## successfully deleted.
 ##
 ## ```
-<<<<<<< HEAD
-## # Deletes the file named
+## # Deletes the file named `myfile.dat`
 ## File.delete! (Path.fromStr "myfile.dat") [1, 2, 3]
-=======
-## # Deletes the file named `myfile.dat`
-## File.delete (Path.fromStr "myfile.dat") [1, 2, 3]
->>>>>>> e0fb463d
 ## ```
 ##
 ## > This does not securely erase the file's contents from disk; instead, the operating
