--- conflicted
+++ resolved
@@ -132,38 +132,14 @@
     }
 
     # TODO: Fix our C ABI codegen so that we don't this Box.box heap allocation
-<<<<<<< HEAD
-    internalResponse = PlatformTask.sendRequest! (Box.box req)
-    when internalResponse is
-        BadRequest str -> Task.err (HttpErr (BadRequest str))
-        Timeout u64 -> Task.err (HttpErr (Timeout u64))
-        NetworkError -> Task.err (HttpErr NetworkError)
-        BadStatus meta body ->
-            badStatus =
-                BadStatus {
-                    code: meta.statusCode,
-                    body: errorBodyFromUtf8 body,
-                }
-            Task.err (HttpErr badStatus)
+    { variant, body, metadata } = PlatformTask.sendRequest! (Box.box req)
 
-        GoodStatus meta body ->
-            Task.ok {
-                url: meta.url,
-                statusCode: meta.statusCode,
-                statusText: meta.statusText,
-                headers: meta.headers,
-                body,
-            }
-=======
-    Effect.sendRequest (Box.box internalReq)
-    |> Effect.map Ok
-    |> InternalTask.fromEffect
-    |> Task.await \{ variant, body, metadata } ->
+    responseResult =
         when variant is
-            "Timeout" -> Task.err (Timeout internalReq.timeoutMs)
-            "NetworkErr" -> Task.err NetworkError
+            "Timeout" -> Err (Timeout internalReq.timeoutMs)
+            "NetworkErr" -> Err NetworkError
             "BadStatus" ->
-                Task.err
+                Err
                     (
                         BadStatus {
                             code: metadata.statusCode,
@@ -172,7 +148,7 @@
                     )
 
             "GoodStatus" ->
-                Task.ok {
+                Ok {
                     url: metadata.url,
                     statusCode: metadata.statusCode,
                     statusText: metadata.statusText,
@@ -180,9 +156,11 @@
                     body,
                 }
 
-            "BadRequest" | _other -> Task.err (BadRequest metadata.statusText)
-    |> Task.mapErr HttpErr
->>>>>>> 04438a76
+            "BadRequest" | _other -> Err (BadRequest metadata.statusText)
+
+    responseResult
+    |> Result.mapErr HttpErr
+    |> Task.fromResult
 
 ## Try to perform an HTTP get request and convert (decode) the received bytes into a Roc type.
 ## Very useful for working with Json.
