--- conflicted
+++ resolved
@@ -102,20 +102,12 @@
         |> Task.map @Stream
         |> Task.mapErr! parseConnectErr
 
-<<<<<<< HEAD
-close : Stream -> Task {} []_
+close : Stream -> Task {} []
 close = \@Stream stream ->
     PlatformTask.tcpClose stream
         |> Task.result!
         |> Result.withDefault {}
         |> Task.ok
-=======
-close : Stream -> Task {} []
-close = \@Stream stream ->
-    Effect.tcpClose stream
-    |> Effect.map Ok
-    |> InternalTask.fromEffect
->>>>>>> 207e4c68
 
 ## Read up to a number of bytes from the TCP stream.
 ##
