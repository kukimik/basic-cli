#![allow(non_snake_case)]
#![allow(improper_ctypes)]
use core::alloc::Layout;
use core::ffi::c_void;
use core::mem::MaybeUninit;
use roc_std::{RocDict, RocList, RocResult, RocStr};
use tokio::runtime::Runtime;
use std::borrow::{Borrow, Cow};
use std::cell::RefCell;
use std::collections::HashMap;
use std::ffi::OsStr;
use std::fs::File;
use std::io::{BufRead, BufReader, ErrorKind, Read, Seek, Write};
use std::net::TcpStream;
use std::path::Path;
use std::rc::Rc;
use std::sync::atomic::{AtomicU64, Ordering};
use std::time::{Duration, SystemTime, UNIX_EPOCH};

trait CustomBuffered: BufRead + Read + Seek {}

impl<T: BufRead + Read + Seek> CustomBuffered for T {}

type CustomReader = Rc<RefCell<Box<dyn CustomBuffered>>>;

type ReaderMap = HashMap<u64, CustomReader>;

thread_local! {
    static READERS: RefCell<ReaderMap> = RefCell::new(HashMap::new());
    static TCP_STREAMS: RefCell<HashMap<u64, BufReader<TcpStream>>> = RefCell::new(HashMap::new());
    static TOKIO_RUNTIME: Runtime = tokio::runtime::Builder::new_current_thread()
        .enable_io()
        .enable_time()
        .build()
        .unwrap();
 }

static READER_INDEX: AtomicU64 = AtomicU64::new(42);
static TCP_STREAM_INDEX: AtomicU64 = AtomicU64::new(0);

const STREAM_NOT_FOUND_ERROR: &str = "StreamNotFound";
const UNEXPECTED_EOF_ERROR: &str = "UnexpectedEof";

extern "C" {
    #[link_name = "roc__mainForHost_1_exposed_generic"]
    pub fn roc_main(output: *mut u8);

    #[link_name = "roc__mainForHost_1_exposed_size"]
    pub fn roc_main_size() -> i64;

    #[link_name = "roc__mainForHost_0_caller"]
    fn call_Fx(flags: *const u8, closure_data: *const u8, output: *mut RocResult<(), i32>);

    #[allow(dead_code)]
    #[link_name = "roc__mainForHost_0_size"]
    fn size_Fx() -> i64;
}

/// # Safety
///
/// This function is unsafe.
#[no_mangle]
pub unsafe extern "C" fn roc_alloc(size: usize, _alignment: u32) -> *mut c_void {
    libc::malloc(size)
}

/// # Safety
///
/// This function is unsafe.
#[no_mangle]
pub unsafe extern "C" fn roc_realloc(
    c_ptr: *mut c_void,
    new_size: usize,
    _old_size: usize,
    _alignment: u32,
) -> *mut c_void {
    libc::realloc(c_ptr, new_size)
}

/// # Safety
///
/// This function is unsafe.
#[no_mangle]
pub unsafe extern "C" fn roc_dealloc(c_ptr: *mut c_void, _alignment: u32) {
    libc::free(c_ptr)
}

/// # Safety
///
/// This function is unsafe.
#[no_mangle]
pub unsafe extern "C" fn roc_panic(msg: &RocStr, tag_id: u32) {
    _ = crossterm::terminal::disable_raw_mode();
    match tag_id {
        0 => {
            eprintln!("Roc crashed with:\n\n\t{}\n", msg.as_str());

            print_backtrace();
            std::process::exit(1);
        }
        1 => {
            eprintln!("The program crashed with:\n\n\t{}\n", msg.as_str());

            print_backtrace();
            std::process::exit(1);
        }
        _ => todo!(),
    }
}

/// # Safety
///
/// This function is unsafe.
#[no_mangle]
pub unsafe extern "C" fn roc_dbg(loc: &RocStr, msg: &RocStr, src: &RocStr) {
    eprintln!("[{}] {} = {}", loc, src, msg);
}

/// # Safety
///
/// This function is unsafe.
#[cfg(unix)]
#[no_mangle]
pub unsafe extern "C" fn roc_getppid() -> libc::pid_t {
    libc::getppid()
}

/// # Safety
///
/// This function should be called with a valid addr pointer.
#[cfg(unix)]
#[no_mangle]
pub unsafe extern "C" fn roc_mmap(
    addr: *mut libc::c_void,
    len: libc::size_t,
    prot: libc::c_int,
    flags: libc::c_int,
    fd: libc::c_int,
    offset: libc::off_t,
) -> *mut libc::c_void {
    libc::mmap(addr, len, prot, flags, fd, offset)
}

/// # Safety
///
/// This function should be called with a valid name pointer.
#[cfg(unix)]
#[no_mangle]
pub unsafe extern "C" fn roc_shm_open(
    name: *const libc::c_char,
    oflag: libc::c_int,
    mode: libc::mode_t,
) -> libc::c_int {
    libc::shm_open(name, oflag, mode as libc::c_uint)
}

fn print_backtrace() {
    eprintln!("Here is the call stack that led to the crash:\n");

    let mut entries = Vec::new();

    #[derive(Default)]
    struct Entry {
        pub fn_name: String,
        pub filename: Option<String>,
        pub line: Option<u32>,
        pub col: Option<u32>,
    }

    backtrace::trace(|frame| {
        backtrace::resolve_frame(frame, |symbol| {
            if let Some(fn_name) = symbol.name() {
                let fn_name = fn_name.to_string();

                if should_show_in_backtrace(&fn_name) {
                    let mut entry = Entry {
                        fn_name: format_fn_name(&fn_name),
                        ..Default::default()
                    };

                    if let Some(path) = symbol.filename() {
                        entry.filename = Some(path.to_string_lossy().into_owned());
                    };

                    entry.line = symbol.lineno();
                    entry.col = symbol.colno();

                    entries.push(entry);
                }
            } else {
                entries.push(Entry {
                    fn_name: "???".to_string(),
                    ..Default::default()
                });
            }
        });

        true // keep going to the next frame
    });

    for entry in entries {
        eprintln!("\t{}", entry.fn_name);

        if let Some(filename) = entry.filename {
            eprintln!("\t\t{filename}");
        }
    }

    eprintln!("\nOptimizations can make this list inaccurate! If it looks wrong, try running without `--optimize` and with `--linker=legacy`\n");
}

fn should_show_in_backtrace(fn_name: &str) -> bool {
    let is_from_rust = fn_name.contains("::");
    let is_host_fn = fn_name.starts_with("roc_panic")
        || fn_name.starts_with("_Effect_effect")
        || fn_name.starts_with("_roc__")
        || fn_name.starts_with("rust_main")
        || fn_name == "_main";

    !is_from_rust && !is_host_fn
}

fn format_fn_name(fn_name: &str) -> String {
    // e.g. convert "_Num_sub_a0c29024d3ec6e3a16e414af99885fbb44fa6182331a70ab4ca0886f93bad5"
    // to ["Num", "sub", "a0c29024d3ec6e3a16e414af99885fbb44fa6182331a70ab4ca0886f93bad5"]
    let mut pieces_iter = fn_name.split('_');

    if let (_, Some(module_name), Some(name)) =
        (pieces_iter.next(), pieces_iter.next(), pieces_iter.next())
    {
        display_roc_fn(module_name, name)
    } else {
        "???".to_string()
    }
}

fn display_roc_fn(module_name: &str, fn_name: &str) -> String {
    let module_name = if module_name == "#UserApp" {
        "app"
    } else {
        module_name
    };

    let fn_name = if fn_name.parse::<u64>().is_ok() {
        "(anonymous function)"
    } else {
        fn_name
    };

    format!("\u{001B}[36m{module_name}\u{001B}[39m.{fn_name}")
}

/// # Safety
///
/// This function should be provided a valid dst pointer.
#[no_mangle]
pub unsafe extern "C" fn roc_memset(dst: *mut c_void, c: i32, n: usize) -> *mut c_void {
    libc::memset(dst, c, n)
}

// Protect our functions from the vicious GC.
// This is specifically a problem with static compilation and musl.
// TODO: remove all of this when we switch to effect interpreter.
pub fn init() {
    let funcs: &[*const extern "C" fn()] = &[
        roc_alloc as _,
        roc_realloc as _,
        roc_dealloc as _,
        roc_panic as _,
        roc_dbg as _,
        roc_memset as _,
        roc_fx_envDict as _,
        roc_fx_args as _,
        roc_fx_envVar as _,
        roc_fx_setCwd as _,
        roc_fx_exePath as _,
        roc_fx_stdinLine as _,
        roc_fx_stdinBytes as _,
        roc_fx_stdoutLine as _,
        roc_fx_stdoutWrite as _,
        roc_fx_stderrLine as _,
        roc_fx_stderrWrite as _,
        roc_fx_ttyModeCanonical as _,
        roc_fx_ttyModeRaw as _,
        roc_fx_fileWriteUtf8 as _,
        roc_fx_fileWriteBytes as _,
        roc_fx_pathType as _,
        roc_fx_fileReadBytes as _,
        roc_fx_fileReader as _,
        roc_fx_fileReadLine as _,
        roc_fx_closeFile as _,
        roc_fx_fileDelete as _,
        roc_fx_cwd as _,
        roc_fx_posixTime as _,
        roc_fx_sleepMillis as _,
        roc_fx_dirList as _,
        roc_fx_sendRequest as _,
        roc_fx_tcpConnect as _,
        roc_fx_tcpClose as _,
        roc_fx_tcpReadUpTo as _,
        roc_fx_tcpReadExactly as _,
        roc_fx_tcpReadUntil as _,
        roc_fx_tcpWrite as _,
        roc_fx_commandStatus as _,
        roc_fx_commandOutput as _,
        roc_fx_dirCreate as _,
        roc_fx_dirCreateAll as _,
        roc_fx_dirDeleteEmpty as _,
        roc_fx_dirDeleteAll as _,
        roc_fx_currentArchOS as _,
    ];
    #[allow(forgetting_references)]
    std::mem::forget(std::hint::black_box(funcs));
    if cfg!(unix) {
        let unix_funcs: &[*const extern "C" fn()] =
            &[roc_getppid as _, roc_mmap as _, roc_shm_open as _];
        #[allow(forgetting_references)]
        std::mem::forget(std::hint::black_box(unix_funcs));
    }
}

#[no_mangle]
pub extern "C" fn rust_main() -> i32 {
    init();
    let size = unsafe { roc_main_size() } as usize;
    let layout = Layout::array::<u8>(size).unwrap();

    unsafe {
        let buffer = std::alloc::alloc(layout);

        roc_main(buffer);

        let out = call_the_closure(buffer);

        std::alloc::dealloc(buffer, layout);

        out
    }
}

/// # Safety
///
/// This function should be passed a pointer to a closure data buffer.
pub unsafe fn call_the_closure(closure_data_ptr: *const u8) -> i32 {
    // Main always returns an i32. just allocate for that.
    let mut out: RocResult<(), i32> = RocResult::ok(());

    call_Fx(
        // This flags pointer will never get dereferenced
        MaybeUninit::uninit().as_ptr(),
        closure_data_ptr as *const u8,
        &mut out,
    );

    match out.into() {
        Ok(()) => 0,
        Err(exit_code) => exit_code,
    }
}

#[no_mangle]
pub extern "C" fn roc_fx_envDict() -> RocDict<RocStr, RocStr> {
    // TODO: can we be more efficient about reusing the String's memory for RocStr?
    std::env::vars_os()
        .map(|(key, val)| {
            (
                RocStr::from(key.to_string_lossy().borrow()),
                RocStr::from(val.to_string_lossy().borrow()),
            )
        })
        .collect()
}

#[no_mangle]
pub extern "C" fn roc_fx_args() -> RocList<RocStr> {
    // TODO: can we be more efficient about reusing the String's memory for RocStr?
    std::env::args_os()
        .map(|os_str| RocStr::from(os_str.to_string_lossy().borrow()))
        .collect()
}

#[no_mangle]
pub extern "C" fn roc_fx_envVar(roc_str: &RocStr) -> RocResult<RocStr, ()> {
    // TODO: can we be more efficient about reusing the String's memory for RocStr?
    match std::env::var_os(roc_str.as_str()) {
        Some(os_str) => RocResult::ok(RocStr::from(os_str.to_string_lossy().borrow())),
        None => RocResult::err(()),
    }
}

#[no_mangle]
pub extern "C" fn roc_fx_setCwd(roc_path: &RocList<u8>) -> RocResult<(), ()> {
    match std::env::set_current_dir(path_from_roc_path(roc_path)) {
        Ok(()) => RocResult::ok(()),
        Err(_) => RocResult::err(()),
    }
}

#[no_mangle]
pub extern "C" fn roc_fx_exePath(_roc_str: &RocStr) -> RocResult<RocList<u8>, ()> {
    match std::env::current_exe() {
        Ok(path_buf) => RocResult::ok(os_str_to_roc_path(path_buf.as_path().as_os_str())),
        Err(_) => RocResult::err(()),
    }
}

/// See docs in `platform/Stdin.roc` for descriptions
fn handleStdinErr(io_err: std::io::Error) -> RocStr {
    match io_err.kind() {
        ErrorKind::BrokenPipe => "ErrorKind::BrokenPipe".into(),
        ErrorKind::UnexpectedEof => "ErrorKind::UnexpectedEof".into(),
        ErrorKind::InvalidInput => "ErrorKind::InvalidInput".into(),
        ErrorKind::OutOfMemory => "ErrorKind::OutOfMemory".into(),
        ErrorKind::Interrupted => "ErrorKind::Interrupted".into(),
        ErrorKind::Unsupported => "ErrorKind::Unsupported".into(),
<<<<<<< HEAD
        _ => RocStr::from(RocStr::from(format!("{:?}", io_err).as_str())),
=======
        _ => format!("{:?}", io_err).as_str().into(),
>>>>>>> 380f101e
    }
}

#[no_mangle]
pub extern "C" fn roc_fx_stdinLine() -> RocResult<RocStr, RocStr> {
    let stdin = std::io::stdin();

    match stdin.lock().lines().next() {
        None => RocResult::err(RocStr::from("EOF")),
        Some(Ok(str)) => RocResult::ok(RocStr::from(str.as_str())),
        Some(Err(io_err)) => RocResult::err(handleStdinErr(io_err)),
    }
}

#[no_mangle]
pub extern "C" fn roc_fx_stdinBytes() -> RocList<u8> {
    let stdin = std::io::stdin();
    let mut buffer: [u8; 256] = [0; 256];

    match stdin.lock().read(&mut buffer) {
        Ok(bytes_read) => RocList::from(&buffer[0..bytes_read]),
        Err(_) => RocList::from(([]).as_slice()),
    }
}

/// See docs in `platform/Stdout.roc` for descriptions
fn handleStdoutErr(io_err: std::io::Error) -> RocStr {
    match io_err.kind() {
        ErrorKind::BrokenPipe => "ErrorKind::BrokenPipe".into(),
        ErrorKind::WouldBlock => "ErrorKind::WouldBlock".into(),
        ErrorKind::WriteZero => "ErrorKind::WriteZero".into(),
        ErrorKind::Unsupported => "ErrorKind::Unsupported".into(),
        ErrorKind::Interrupted => "ErrorKind::Interrupted".into(),
        ErrorKind::OutOfMemory => "ErrorKind::OutOfMemory".into(),
        _ => format!("{:?}", io_err).as_str().into(),
    }
}

#[no_mangle]
pub extern "C" fn roc_fx_stdoutLine(line: &RocStr) -> RocResult<(), RocStr> {
    let stdout = std::io::stdout();

    let mut handle = stdout.lock();

    handle
        .write_all(line.as_bytes())
        .and_then(|()| handle.write_all("\n".as_bytes()))
        .and_then(|()| handle.flush())
        .map_err(handleStdoutErr)
        .into()
}

#[no_mangle]
pub extern "C" fn roc_fx_stdoutWrite(text: &RocStr) -> RocResult<(), RocStr> {
    let stdout = std::io::stdout();

    let mut handle = stdout.lock();

    handle
        .write_all(text.as_bytes())
        .and_then(|()| handle.flush())
        .map_err(handleStdoutErr)
        .into()
}

/// See docs in `platform/Stdout.roc` for descriptions
fn handleStderrErr(io_err: std::io::Error) -> RocStr {
    match io_err.kind() {
        ErrorKind::BrokenPipe => "ErrorKind::BrokenPipe".into(),
        ErrorKind::WouldBlock => "ErrorKind::WouldBlock".into(),
        ErrorKind::WriteZero => "ErrorKind::WriteZero".into(),
        ErrorKind::Unsupported => "ErrorKind::Unsupported".into(),
        ErrorKind::Interrupted => "ErrorKind::Interrupted".into(),
        ErrorKind::OutOfMemory => "ErrorKind::OutOfMemory".into(),
        _ => format!("{:?}", io_err).as_str().into(),
    }
}

#[no_mangle]
pub extern "C" fn roc_fx_stderrLine(line: &RocStr) -> RocResult<(), RocStr> {
    let stderr = std::io::stderr();

    let mut handle = stderr.lock();

    handle
        .write_all(line.as_bytes())
        .and_then(|()| handle.write_all("\n".as_bytes()))
        .and_then(|()| handle.flush())
        .map_err(handleStderrErr)
        .into()
}

#[no_mangle]
pub extern "C" fn roc_fx_stderrWrite(text: &RocStr) -> RocResult<(), RocStr> {
    let stderr = std::io::stderr();

    let mut handle = stderr.lock();

    handle
        .write_all(text.as_bytes())
        .and_then(|()| handle.flush())
        .map_err(handleStderrErr)
        .into()
}

#[no_mangle]
pub extern "C" fn roc_fx_ttyModeCanonical() {
    crossterm::terminal::disable_raw_mode().expect("failed to disable raw mode");
}

#[no_mangle]
pub extern "C" fn roc_fx_ttyModeRaw() {
    crossterm::terminal::enable_raw_mode().expect("failed to enable raw mode");
}

#[no_mangle]
pub extern "C" fn roc_fx_fileWriteUtf8(
    roc_path: &RocList<u8>,
    roc_str: &RocStr,
) -> RocResult<(), RocStr> {
    write_slice(roc_path, roc_str.as_str().as_bytes())
}

#[no_mangle]
pub extern "C" fn roc_fx_fileWriteBytes(
    roc_path: &RocList<u8>,
    roc_bytes: &RocList<u8>,
) -> RocResult<(), RocStr> {
    write_slice(roc_path, roc_bytes.as_slice())
}

fn write_slice(roc_path: &RocList<u8>, bytes: &[u8]) -> RocResult<(), RocStr> {
    match File::create(path_from_roc_path(roc_path)) {
        Ok(mut file) => match file.write_all(bytes) {
            Ok(()) => RocResult::ok(()),
            Err(err) => RocResult::err(toRocWriteError(err)),
        },
        Err(err) => RocResult::err(toRocWriteError(err)),
    }
}

#[repr(C)]
pub struct InternalPathType {
    isDir: bool,
    isFile: bool,
    isSymLink: bool,
}

#[no_mangle]
pub extern "C" fn roc_fx_pathType(
    roc_path: &RocList<u8>,
) -> RocResult<InternalPathType, RocList<u8>> {
    let path = path_from_roc_path(roc_path);
    match path.symlink_metadata() {
        Ok(m) => RocResult::ok(InternalPathType {
            isDir: m.is_dir(),
            isFile: m.is_file(),
            isSymLink: m.is_symlink(),
        }),
        Err(err) => RocResult::err(toRocGetMetadataError(err)),
    }
}

#[cfg(target_family = "unix")]
fn path_from_roc_path(bytes: &RocList<u8>) -> Cow<'_, Path> {
    use std::os::unix::ffi::OsStrExt;
    let os_str = OsStr::from_bytes(bytes.as_slice());
    Cow::Borrowed(Path::new(os_str))
}

#[cfg(target_family = "windows")]
fn path_from_roc_path(bytes: &RocList<u8>) -> Cow<'_, Path> {
    use std::os::windows::ffi::OsStringExt;

    let bytes = bytes.as_slice();
    assert_eq!(bytes.len() % 2, 0);
    let characters: &[u16] =
        unsafe { std::slice::from_raw_parts(bytes.as_ptr().cast(), bytes.len() / 2) };

    let os_string = std::ffi::OsString::from_wide(characters);

    Cow::Owned(std::path::PathBuf::from(os_string))
}

#[no_mangle]
pub extern "C" fn roc_fx_fileReadBytes(roc_path: &RocList<u8>) -> RocResult<RocList<u8>, RocStr> {
    let mut bytes = Vec::new();

    match File::open(path_from_roc_path(roc_path)) {
        Ok(mut file) => match file.read_to_end(&mut bytes) {
            Ok(_bytes_read) => RocResult::ok(RocList::from(bytes.as_slice())),
            Err(err) => RocResult::err(toRocReadError(err)),
        },
        Err(err) => RocResult::err(toRocReadError(err)),
    }
}

#[no_mangle]
pub extern "C" fn roc_fx_fileReader(roc_path: &RocList<u8>) -> RocResult<u64, RocStr> {
    match File::open(path_from_roc_path(roc_path)) {
        Ok(file) => READERS.with(|reader_thread_local| {
            let mut readers = reader_thread_local.borrow_mut();

            // monotonically increasing index so each reader has a unique identifier
            let new_index = READER_INDEX.fetch_add(1, Ordering::SeqCst);

            let buf_reader = BufReader::new(file);

            readers.insert(new_index, Rc::new(RefCell::new(Box::new(buf_reader))));

            RocResult::ok(new_index)
        }),
        Err(err) => RocResult::err(toRocReadError(err)),
    }
}

#[no_mangle]
pub extern "C" fn roc_fx_fileReadLine(readerIndex: u64) -> RocResult<RocList<u8>, RocStr> {
    READERS.with(|reader_thread_local| {
        let readers = reader_thread_local.borrow_mut();

        match readers.get(&readerIndex) {
            // return an empty list when no reader was found
            None => RocResult::ok(RocList::empty()),
            Some(reader_ref_cell) => {
                let mut string_buffer = String::new();

                let mut file_buf_reader = (**reader_ref_cell).borrow_mut();

                match file_buf_reader.read_line(&mut string_buffer) {
                    Ok(..) => {
                        // Note: this returns an empty list when no bytes were read, e.g. End Of File
                        RocResult::ok(RocList::from(string_buffer.as_bytes()))
                    }
                    Err(err) => RocResult::err(err.to_string().as_str().into()),
                }
            }
        }
    })
}

#[no_mangle]
pub extern "C" fn roc_fx_closeFile(readerIndex: u64) {
    READERS.with(|reader_thread_local| {
        let mut readers = reader_thread_local.borrow_mut();

        // Rust will close the file after this removal
        readers.remove(&readerIndex);
    })
}

#[no_mangle]
pub extern "C" fn roc_fx_fileDelete(roc_path: &RocList<u8>) -> RocResult<(), RocStr> {
    match std::fs::remove_file(path_from_roc_path(roc_path)) {
        Ok(()) => RocResult::ok(()),
        Err(err) => RocResult::err(toRocReadError(err)),
    }
}

#[no_mangle]
pub extern "C" fn roc_fx_cwd() -> RocList<u8> {
    // TODO instead, call getcwd on UNIX and GetCurrentDirectory on Windows
    match std::env::current_dir() {
        Ok(path_buf) => os_str_to_roc_path(path_buf.into_os_string().as_os_str()),
        Err(_) => {
            // Default to empty path
            RocList::empty()
        }
    }
}

#[no_mangle]
pub extern "C" fn roc_fx_posixTime() -> roc_std::U128 {
    // TODO in future may be able to avoid this panic by using C APIs
    let since_epoch = SystemTime::now()
        .duration_since(UNIX_EPOCH)
        .expect("time went backwards");

    roc_std::U128::from(since_epoch.as_nanos())
}

#[no_mangle]
pub extern "C" fn roc_fx_sleepMillis(milliseconds: u64) {
    let duration = Duration::from_millis(milliseconds);
    std::thread::sleep(duration);
}

#[no_mangle]
pub extern "C" fn roc_fx_dirList(
    roc_path: &RocList<u8>,
) -> RocResult<RocList<RocList<u8>>, RocStr> {
    let path = path_from_roc_path(roc_path);

    if path.is_dir() {
        let dir = match std::fs::read_dir(path) {
            Ok(dir) => dir,
            Err(err) => return RocResult::err(handleDirError(err)),
        };

        let mut entries = Vec::new();

        for entry in dir.flatten() {
            let path = entry.path();
            let str = path.as_os_str();
            entries.push(os_str_to_roc_path(str));
        }

<<<<<<< HEAD
        return RocResult::ok(RocList::from_iter(entries));
    } else {
        return RocResult::err("ErrorKind::NotADirectory".into());
=======
        roc_std::RocResult::ok(RocList::from_iter(entries))
    } else {
        roc_std::RocResult::err("ErrorKind::NotADirectory".into())
>>>>>>> 380f101e
    }
}

#[cfg(target_family = "unix")]
fn os_str_to_roc_path(os_str: &OsStr) -> RocList<u8> {
    use std::os::unix::ffi::OsStrExt;

    RocList::from(os_str.as_bytes())
}

#[cfg(target_family = "windows")]
fn os_str_to_roc_path(os_str: &OsStr) -> RocList<u8> {
    use std::os::windows::ffi::OsStrExt;

    let bytes: Vec<_> = os_str.encode_wide().flat_map(|c| c.to_be_bytes()).collect();

    RocList::from(bytes.as_slice())
}

#[repr(C)]
#[derive(Debug)]
pub struct Request {
    body: RocList<u8>,
    headers: RocList<Header>,
    method: RocStr,
    mimeType: RocStr,
    timeoutMs: u64,
    url: RocStr,
}

#[repr(C)]
#[derive(Debug)]
pub struct Header {
    key: RocStr,
    value: RocStr,
}

#[repr(C)]
#[derive(Debug)]
pub struct Metadata {
    headers: RocList<Header>,
    url: RocStr,
    statusCode: u16,
    statusText: RocStr,
}

impl Metadata {
    fn empty() -> Metadata {
        Metadata {
            headers: RocList::empty(),
            statusText: RocStr::empty(),
            url: RocStr::empty(),
            statusCode: 0,
        }
    }
}

#[repr(C)]
#[derive(Debug)]
pub struct InternalResponse {
    body: RocList<u8>,
    metadata: Metadata,
    variant: RocStr,
}

impl InternalResponse {
    fn bad_request(error: &str) -> InternalResponse {
        InternalResponse {
            variant: "BadRequest".into(),
            metadata: Metadata { statusText: RocStr::from(error), ..Metadata::empty() },
            body: RocList::empty(),
        }
    }

    fn good_status(metadata: Metadata, body: RocList<u8>) -> InternalResponse {
        InternalResponse {
            variant: "GoodStatus".into(),
            metadata,
            body,
        }
    }

    fn bad_status(metadata: Metadata, body: RocList<u8>) -> InternalResponse {
        InternalResponse {
            variant: "BadStatus".into(),
            metadata,
            body,
        }
    }

    fn timeout() -> InternalResponse {
        InternalResponse {
            variant: "Timeout".into(),
            metadata: Metadata::empty(),
            body: RocList::empty(),
        }
    }

    fn network_error() -> InternalResponse {
        InternalResponse { 
            variant: "NetworkError".into(),
            metadata: Metadata::empty(),
            body: RocList::empty(),
        }
    }
}

#[no_mangle]
pub extern "C" fn roc_fx_sendRequest(roc_request: &Request) -> InternalResponse {
    let method = parse_http_method(&roc_request.method.as_str());
    let mut req_builder = hyper::Request::builder()
        .method(method)
        .uri(roc_request.url.as_str());
    let mut has_content_type_header = false;

    for header in roc_request.headers.iter() {
        req_builder = req_builder.header(header.key.as_str(), header.value.as_str());
        if header.key.eq_ignore_ascii_case("Content-Type") {
            has_content_type_header = true;
        }
    }

    let bytes = String::from_utf8(roc_request.body.as_slice().to_vec()).unwrap();
    let mime_type_str = roc_request.mimeType.as_str();

    if !has_content_type_header && !mime_type_str.is_empty() {
        req_builder = req_builder.header("Content-Type", mime_type_str);
    }

    let request = match req_builder.body(bytes) {
        Ok(req) => req,
        Err(err) => return InternalResponse::bad_request(err.to_string().as_str()),
    };

    if roc_request.timeoutMs > 0 {
        let time_limit = Duration::from_millis(roc_request.timeoutMs);

        TOKIO_RUNTIME.with(|rt| {
            rt.block_on(async { tokio::time::timeout(time_limit, send_request(request, &roc_request.url)).await })
                .unwrap_or_else(|_err| InternalResponse::timeout())
        })
    } else {
        TOKIO_RUNTIME.with(|rt| {
            rt.block_on(send_request(request, &roc_request.url))
        })
    }
}

fn parse_http_method(method: &str) -> hyper::Method {
    match method {
        "Connect" => hyper::Method::CONNECT,
        "Delete" => hyper::Method::DELETE,
        "Get" => hyper::Method::GET,
        "Head" => hyper::Method::HEAD,
        "Options" => hyper::Method::OPTIONS,
        "Patch" => hyper::Method::PATCH,
        "Post" => hyper::Method::POST,
        "Put" => hyper::Method::PUT,
        "Trace" => hyper::Method::TRACE,
        _other => unreachable!("Should only pass known HTTP methods from Roc side")
    }
}

async fn send_request(request: hyper::Request<String>, url: &str) -> InternalResponse {
    use hyper::Client;
    use hyper_rustls::HttpsConnectorBuilder;

    let https = HttpsConnectorBuilder::new()
        .with_native_roots()
        .https_or_http()
        .enable_http1()
        .build();

    let client: Client<_, String> = Client::builder().build(https);
    let res = client.request(request).await;

    match res {
        Ok(response) => {
            let status = response.status();
            let status_str = status.canonical_reason().unwrap_or_else(|| status.as_str());

            let headers_iter = response.headers().iter().map(|(name, value)| {
                Header {
                    key: RocStr::from(name.as_str()),
                    value: RocStr::from(value.to_str().unwrap_or_default()),
                }
            });

            let metadata = Metadata {
                headers: RocList::from_iter(headers_iter),
                statusText: RocStr::from(status_str),
                url: RocStr::from(url),
                statusCode: status.as_u16(),
            };

            let bytes = hyper::body::to_bytes(response.into_body()).await.unwrap();
            let body: RocList<u8> = RocList::from_iter(bytes);

            if status.is_success() {
                return InternalResponse::good_status(metadata, body);
            } else {
                return InternalResponse::bad_status(metadata, body);
            }
        }
        Err(err) => {
            if err.is_timeout() {
                InternalResponse::timeout()
            } else if err.is_connect() || err.is_closed() {
                InternalResponse::network_error()
            } else {
                InternalResponse::bad_request(err.to_string().as_str())
            }
        }
    }
}

fn toRocWriteError(err: std::io::Error) -> RocStr {
    match err.kind() {
        ErrorKind::NotFound => "ErrorKind::NotFound".into(),
        ErrorKind::AlreadyExists => "ErrorKind::AlreadyExists".into(),
        ErrorKind::Interrupted => "ErrorKind::Interrupted".into(),
        ErrorKind::OutOfMemory => "ErrorKind::OutOfMemory".into(),
        ErrorKind::PermissionDenied => "ErrorKind::PermissionDenied".into(),
        ErrorKind::TimedOut => "ErrorKind::TimedOut".into(),
        ErrorKind::WriteZero => "ErrorKind::WriteZero".into(),
        _ => RocStr::from(RocStr::from(format!("{:?}", err).as_str())),
    }
}

fn toRocReadError(err: std::io::Error) -> RocStr {
    match err.kind() {
        ErrorKind::Interrupted => "ErrorKind::Interrupted".into(),
        ErrorKind::NotFound => "ErrorKind::NotFound".into(),
        ErrorKind::OutOfMemory => "ErrorKind::OutOfMemory".into(),
        ErrorKind::PermissionDenied => "ErrorKind::PermissionDenied".into(),
        ErrorKind::TimedOut => "ErrorKind::TimedOut".into(),
        _ => RocStr::from(RocStr::from(format!("{:?}", err).as_str())),
    }
}

fn toRocGetMetadataError(err: std::io::Error) -> RocList<u8> {
    match err.kind() {
        ErrorKind::PermissionDenied => RocList::from([b'P', b'D']),
        ErrorKind::NotFound => RocList::from([b'N', b'F']),
        _ => RocList::from(format!("{:?}", err).as_bytes()),
    }
}

#[no_mangle]
pub extern "C" fn roc_fx_tcpConnect(
    host: &RocStr,
    port: u16,
) -> RocResult<u64, RocStr> {
    let stream = match TcpStream::connect((host.as_str(), port)) {
        Ok(stream) => stream,
        Err(err) => return RocResult::err(to_tcp_connect_err(err)),
    };

    let reader = BufReader::new(stream);
    let stream_id = TCP_STREAM_INDEX.fetch_add(1, Ordering::SeqCst);

    TCP_STREAMS.with(|tcp_streams_local| {
        tcp_streams_local.borrow_mut().insert(stream_id, reader);
    });

    RocResult::ok(stream_id)
}

/// # Safety
///
/// This function should provided a valid pointer to a `BufReader<TcpStream>`.
#[no_mangle]
<<<<<<< HEAD
pub extern "C" fn roc_fx_tcpClose(stream_id: u64) -> RocResult<(), ()> {
    TCP_STREAMS.with(|tcp_streams_local| {
        tcp_streams_local.borrow_mut().remove(&stream_id);
    });

    RocResult::ok(())
=======
pub unsafe extern "C" fn roc_fx_tcpClose(stream_ptr: *mut BufReader<TcpStream>) {
    unsafe {
        drop(Box::from_raw(stream_ptr));
    }
>>>>>>> 380f101e
}

/// # Safety
///
/// This function should provided a valid pointer to a `BufReader<TcpStream>`.
#[no_mangle]
<<<<<<< HEAD
pub extern "C" fn roc_fx_tcpReadUpTo(
    stream_id: u64,
=======
pub unsafe extern "C" fn roc_fx_tcpReadUpTo(
>>>>>>> 380f101e
    bytes_to_read: u64,
) -> RocResult<RocList<u8>, RocStr> {
    TCP_STREAMS.with(|tcp_streams_local| {
        let mut streams_mut = tcp_streams_local.borrow_mut();
        let Some(stream) = streams_mut.get_mut(&stream_id) else {
            return RocResult::err(STREAM_NOT_FOUND_ERROR.into());
        };

        let mut chunk = stream.take(bytes_to_read);

        match chunk.fill_buf() {
            Ok(received) => {
                let received = received.to_vec();
                stream.consume(received.len());

                RocResult::ok(RocList::from(&received[..]))
            }
            Err(err) => RocResult::err(to_tcp_stream_err(err)),
        }
    })
}

/// # Safety
///
/// This function should provided a valid pointer to a `BufReader<TcpStream>`.
#[no_mangle]
<<<<<<< HEAD
pub extern "C" fn roc_fx_tcpReadExactly(
    stream_id: u64,
    bytes_to_read: u64,
) -> RocResult<RocList<u8>, RocStr> {
    TCP_STREAMS.with(|tcp_streams_local| {
        let mut streams_mut = tcp_streams_local.borrow_mut();
        let Some(stream) = streams_mut.get_mut(&stream_id) else {
            return RocResult::err(STREAM_NOT_FOUND_ERROR.into());
        };

        let mut buffer = Vec::with_capacity(bytes_to_read as usize);
        let mut chunk = stream.take(bytes_to_read);

        match chunk.read_to_end(&mut buffer) {
            Ok(read) => {
                if (read as u64) < bytes_to_read {
                    RocResult::err(UNEXPECTED_EOF_ERROR.into())
                } else {
                    RocResult::ok(RocList::from(&buffer[..]))
                }
=======
pub unsafe extern "C" fn roc_fx_tcpReadExactly(
    bytes_to_read: u64,
    stream_ptr: *mut BufReader<TcpStream>,
) -> roc_app::ReadExactlyResult {
    let reader = unsafe { &mut *stream_ptr };
    let mut buffer = Vec::with_capacity(bytes_to_read as usize);
    let mut chunk = reader.take(bytes_to_read);

    match chunk.read_to_end(&mut buffer) {
        Ok(read) => {
            if (read as u64) < bytes_to_read {
                roc_app::ReadExactlyResult::UnexpectedEOF()
            } else {
                let rocList = RocList::from(&buffer[..]);
                roc_app::ReadExactlyResult::Read(rocList)
>>>>>>> 380f101e
            }
            Err(err) => RocResult::err(to_tcp_stream_err(err)),
        }
    })

}

/// # Safety
///
/// This function should provided a valid pointer to a `BufReader<TcpStream>`.
#[no_mangle]
<<<<<<< HEAD
pub extern "C" fn roc_fx_tcpReadUntil(
    stream_id: u64,
=======
pub unsafe extern "C" fn roc_fx_tcpReadUntil(
>>>>>>> 380f101e
    byte: u8,
) -> RocResult<RocList<u8>, RocStr> {
    TCP_STREAMS.with(|tcp_streams_local| {
        let mut streams_mut = tcp_streams_local.borrow_mut();
        let Some(stream) = streams_mut.get_mut(&stream_id) else {
            return RocResult::err(STREAM_NOT_FOUND_ERROR.into());
        };

        let mut buffer = vec![];
        match stream.read_until(byte, &mut buffer) {
            Ok(_) => RocResult::ok(RocList::from(&buffer[..])),
            Err(err) => RocResult::err(to_tcp_stream_err(err)),
        }
    })
}

/// # Safety
///
/// This function should provided a valid pointer to a `BufReader<TcpStream>`.
#[no_mangle]
<<<<<<< HEAD
pub extern "C" fn roc_fx_tcpWrite(
    stream_id: u64,
=======
pub unsafe extern "C" fn roc_fx_tcpWrite(
>>>>>>> 380f101e
    msg: &RocList<u8>,
) -> RocResult<(), RocStr> {
    TCP_STREAMS.with(|tcp_streams_local| {
        let mut streams_mut = tcp_streams_local.borrow_mut();
        let Some(stream) = streams_mut.get_mut(&stream_id) else {
            return RocResult::err(STREAM_NOT_FOUND_ERROR.into());
        };

        match stream.get_mut().write_all(msg.as_slice()) {
            Ok(()) => RocResult::ok(()),
            Err(err) => RocResult::err(to_tcp_stream_err(err)),
        }
    })
}

fn to_tcp_connect_err(err: std::io::Error) -> RocStr {
    match err.kind() {
        ErrorKind::PermissionDenied => "ErrorKind::PermissionDenied".into(),
        ErrorKind::AddrInUse => "ErrorKind::AddrInUse".into(),
        ErrorKind::AddrNotAvailable => "ErrorKind::AddrNotAvailable".into(),
        ErrorKind::ConnectionRefused => "ErrorKind::ConnectionRefused".into(),
        ErrorKind::Interrupted => "ErrorKind::Interrupted".into(),
        ErrorKind::TimedOut => "ErrorKind::TimedOut".into(),
        ErrorKind::Unsupported => "ErrorKind::Unsupported".into(),
        other => format!("{:?}", other).as_str().into(),
    }
}

fn to_tcp_stream_err(err: std::io::Error) -> RocStr {
    match err.kind() {
        ErrorKind::PermissionDenied => "ErrorKind::PermissionDenied".into(),
        ErrorKind::ConnectionRefused => "ErrorKind::ConnectionRefused".into(),
        ErrorKind::ConnectionReset => "ErrorKind::ConnectionReset".into(),
        ErrorKind::Interrupted => "ErrorKind::Interrupted".into(),
        ErrorKind::OutOfMemory => "ErrorKind::OutOfMemory".into(),
        ErrorKind::BrokenPipe => "ErrorKind::BrokenPipe".into(),
        other => format!("{:?}", other).as_str().into(),
    }
}

#[repr(C)]
#[derive(Debug)]
pub struct Command {
    pub args: RocList<RocStr>,
    pub envs: RocList<RocStr>,
    pub program: RocStr,
    pub clearEnvs: bool,
}

#[repr(C)]
pub struct CommandOutput {
    pub status: RocResult<(), RocList<u8>>,
    pub stderr: RocList<u8>,
    pub stdout: RocList<u8>,
}

#[no_mangle]
pub extern "C" fn roc_fx_commandStatus(roc_cmd: &Command) -> RocResult<(), RocList<u8>> {
    let args = roc_cmd.args.into_iter().map(|arg| arg.as_str());
    let num_envs = roc_cmd.envs.len() / 2;
    let flat_envs = &roc_cmd.envs;

    // Environment vairables must be passed in key=value pairs
    assert_eq!(flat_envs.len() % 2, 0);

    let mut envs = Vec::with_capacity(num_envs);
    for chunk in flat_envs.chunks(2) {
        let key = chunk[0].as_str();
        let value = chunk[1].as_str();
        envs.push((key, value));
    }

    // Create command
    let mut cmd = std::process::Command::new(roc_cmd.program.as_str());

    // Set arguments
    cmd.args(args);

    // Clear environment variables if cmd.clearEnvs set
    // otherwise inherit environment variables if cmd.clearEnvs is not set
    if roc_cmd.clearEnvs {
        cmd.env_clear();
    };

    // Set environment variables
    cmd.envs(envs);

    match cmd.status() {
        Ok(status) => {
            if status.success() {
                RocResult::ok(())
            } else {
                match status.code() {
                    Some(code) => commandStatusErrorCode(code),
                    None => {
                        // If no exit code is returned, the process was terminated by a signal.
                        commandStatusKilledBySignal()
                    }
                }
            }
        }
        Err(err) => commandStatusOtherError(err),
    }
}

fn commandStatusKilledBySignal() -> RocResult<(), RocList<u8>> {
    let mut error_bytes = Vec::new();
    error_bytes.extend([b'K', b'S']);
    let error = RocList::from(error_bytes.as_slice());
    RocResult::err(error)
}

fn commandStatusErrorCode(code: i32) -> RocResult<(), RocList<u8>> {
    let mut error_bytes = Vec::new();
    error_bytes.extend([b'E', b'C']);
    error_bytes.extend(code.to_ne_bytes()); // use NATIVE ENDIANNESS
    let error = RocList::from(error_bytes.as_slice()); //RocList::from([b'E',b'C'].extend(code.to_le_bytes()));
    RocResult::err(error)
}

fn commandStatusOtherError(err: std::io::Error) -> RocResult<(), RocList<u8>> {
    let error = RocList::from(format!("{:?}", err).as_bytes());
    RocResult::err(error)
}

#[no_mangle]
pub extern "C" fn roc_fx_commandOutput(roc_cmd: &Command) -> CommandOutput {
    let args = roc_cmd.args.into_iter().map(|arg| arg.as_str());
    let num_envs = roc_cmd.envs.len() / 2;
    let flat_envs = &roc_cmd.envs;

    // Environment vairables must be passed in key=value pairs
    assert_eq!(flat_envs.len() % 2, 0);

    let mut envs = Vec::with_capacity(num_envs);
    for chunk in flat_envs.chunks(2) {
        let key = chunk[0].as_str();
        let value = chunk[1].as_str();
        envs.push((key, value));
    }

    // Create command
    let mut cmd = std::process::Command::new(roc_cmd.program.as_str());

    // Set arguments
    cmd.args(args);

    // Clear environment variables if cmd.clearEnvs set
    // otherwise inherit environment variables if cmd.clearEnvs is not set
    if roc_cmd.clearEnvs {
        cmd.env_clear();
    };

    // Set environment variables
    cmd.envs(envs);

    match cmd.output() {
        Ok(output) => {
            // Status of the child process, successful/exit code/killed by signal
            let status = if output.status.success() {
                RocResult::ok(())
            } else {
                match output.status.code() {
                    Some(code) => commandStatusErrorCode(code),
                    None => {
                        // If no exit code is returned, the process was terminated by a signal.
                        commandStatusKilledBySignal()
                    }
                }
            };

<<<<<<< HEAD
            CommandOutput {
=======
            roc_app::Output {
>>>>>>> 380f101e
                status,
                stdout: RocList::from(&output.stdout[..]),
                stderr: RocList::from(&output.stderr[..]),
            }
        }
        Err(err) => CommandOutput {
            status: commandStatusOtherError(err),
            stdout: RocList::empty(),
            stderr: RocList::empty(),
        },
    }
}

#[no_mangle]
pub extern "C" fn roc_fx_dirCreate(roc_path: &RocList<u8>) -> RocResult<(), RocStr> {
    match std::fs::create_dir(path_from_roc_path(roc_path)) {
        Ok(_) => RocResult::ok(()),
        Err(err) => RocResult::err(handleDirError(err)),
    }
}

#[no_mangle]
pub extern "C" fn roc_fx_dirCreateAll(roc_path: &RocList<u8>) -> RocResult<(), RocStr> {
    match std::fs::create_dir_all(path_from_roc_path(roc_path)) {
        Ok(_) => RocResult::ok(()),
        Err(err) => RocResult::err(handleDirError(err)),
    }
}

#[no_mangle]
pub extern "C" fn roc_fx_dirDeleteEmpty(roc_path: &RocList<u8>) -> RocResult<(), RocStr> {
    match std::fs::remove_dir(path_from_roc_path(roc_path)) {
        Ok(_) => RocResult::ok(()),
        Err(err) => RocResult::err(handleDirError(err)),
    }
}

#[no_mangle]
pub extern "C" fn roc_fx_dirDeleteAll(roc_path: &RocList<u8>) -> RocResult<(), RocStr> {
    match std::fs::remove_dir_all(path_from_roc_path(roc_path)) {
        Ok(_) => RocResult::ok(()),
        Err(err) => RocResult::err(handleDirError(err)),
    }
}

/// See docs in `platform/Stdout.roc` for descriptions
fn handleDirError(io_err: std::io::Error) -> RocStr {
    match io_err.kind() {
        ErrorKind::NotFound => RocStr::from("ErrorKind::NotFound"),
        ErrorKind::PermissionDenied => RocStr::from("ErrorKind::PermissionDenied"),
        ErrorKind::AlreadyExists => RocStr::from("ErrorKind::AlreadyExists"),
        // The below are unstable features see https://github.com/rust-lang/rust/issues/86442
        // TODO add these when available
        // ErrorKind::NotADirectory => RocStr::from("ErrorKind::NotADirectory"),
        // ErrorKind::IsADirectory => RocStr::from("ErrorKind::IsADirectory"),
        // ErrorKind::DirectoryNotEmpty => RocStr::from("ErrorKind::DirectoryNotEmpty"),
        // ErrorKind::ReadOnlyFilesystem => RocStr::from("ErrorKind::ReadOnlyFilesystem"),
        // ErrorKind::FilesystemLoop => RocStr::from("ErrorKind::FilesystemLoop"),
        // ErrorKind::FilesystemQuotaExceeded => RocStr::from("ErrorKind::FilesystemQuotaExceeded"),
        // ErrorKind::StorageFull => RocStr::from("ErrorKind::StorageFull"),
        // ErrorKind::InvalidFilename => RocStr::from("ErrorKind::InvalidFilename"),
        _ => RocStr::from(format!("{:?}", io_err).as_str()),
    }
}

#[repr(C)]
pub struct ReturnArchOS {
    arch: RocStr,
    os: RocStr,
}

#[no_mangle]
pub extern "C" fn roc_fx_currentArchOS() -> ReturnArchOS {
    ReturnArchOS {
        arch: std::env::consts::ARCH.into(),
        os: std::env::consts::OS.into(),
    }
}<|MERGE_RESOLUTION|>--- conflicted
+++ resolved
@@ -413,11 +413,7 @@
         ErrorKind::OutOfMemory => "ErrorKind::OutOfMemory".into(),
         ErrorKind::Interrupted => "ErrorKind::Interrupted".into(),
         ErrorKind::Unsupported => "ErrorKind::Unsupported".into(),
-<<<<<<< HEAD
-        _ => RocStr::from(RocStr::from(format!("{:?}", io_err).as_str())),
-=======
         _ => format!("{:?}", io_err).as_str().into(),
->>>>>>> 380f101e
     }
 }
 
@@ -725,15 +721,9 @@
             entries.push(os_str_to_roc_path(str));
         }
 
-<<<<<<< HEAD
-        return RocResult::ok(RocList::from_iter(entries));
+        RocResult::ok(RocList::from_iter(entries))
     } else {
-        return RocResult::err("ErrorKind::NotADirectory".into());
-=======
-        roc_std::RocResult::ok(RocList::from_iter(entries))
-    } else {
-        roc_std::RocResult::err("ErrorKind::NotADirectory".into())
->>>>>>> 380f101e
+        RocResult::err("ErrorKind::NotADirectory".into())
     }
 }
 
@@ -754,7 +744,6 @@
 }
 
 #[repr(C)]
-#[derive(Debug)]
 pub struct Request {
     body: RocList<u8>,
     headers: RocList<Header>,
@@ -765,14 +754,12 @@
 }
 
 #[repr(C)]
-#[derive(Debug)]
 pub struct Header {
     key: RocStr,
     value: RocStr,
 }
 
 #[repr(C)]
-#[derive(Debug)]
 pub struct Metadata {
     headers: RocList<Header>,
     url: RocStr,
@@ -792,7 +779,6 @@
 }
 
 #[repr(C)]
-#[derive(Debug)]
 pub struct InternalResponse {
     body: RocList<u8>,
     metadata: Metadata,
@@ -1002,35 +988,18 @@
     RocResult::ok(stream_id)
 }
 
-/// # Safety
-///
-/// This function should provided a valid pointer to a `BufReader<TcpStream>`.
-#[no_mangle]
-<<<<<<< HEAD
+#[no_mangle]
 pub extern "C" fn roc_fx_tcpClose(stream_id: u64) -> RocResult<(), ()> {
     TCP_STREAMS.with(|tcp_streams_local| {
         tcp_streams_local.borrow_mut().remove(&stream_id);
     });
 
     RocResult::ok(())
-=======
-pub unsafe extern "C" fn roc_fx_tcpClose(stream_ptr: *mut BufReader<TcpStream>) {
-    unsafe {
-        drop(Box::from_raw(stream_ptr));
-    }
->>>>>>> 380f101e
-}
-
-/// # Safety
-///
-/// This function should provided a valid pointer to a `BufReader<TcpStream>`.
-#[no_mangle]
-<<<<<<< HEAD
+}
+
+#[no_mangle]
 pub extern "C" fn roc_fx_tcpReadUpTo(
     stream_id: u64,
-=======
-pub unsafe extern "C" fn roc_fx_tcpReadUpTo(
->>>>>>> 380f101e
     bytes_to_read: u64,
 ) -> RocResult<RocList<u8>, RocStr> {
     TCP_STREAMS.with(|tcp_streams_local| {
@@ -1053,11 +1022,7 @@
     })
 }
 
-/// # Safety
-///
-/// This function should provided a valid pointer to a `BufReader<TcpStream>`.
-#[no_mangle]
-<<<<<<< HEAD
+#[no_mangle]
 pub extern "C" fn roc_fx_tcpReadExactly(
     stream_id: u64,
     bytes_to_read: u64,
@@ -1078,40 +1043,15 @@
                 } else {
                     RocResult::ok(RocList::from(&buffer[..]))
                 }
-=======
-pub unsafe extern "C" fn roc_fx_tcpReadExactly(
-    bytes_to_read: u64,
-    stream_ptr: *mut BufReader<TcpStream>,
-) -> roc_app::ReadExactlyResult {
-    let reader = unsafe { &mut *stream_ptr };
-    let mut buffer = Vec::with_capacity(bytes_to_read as usize);
-    let mut chunk = reader.take(bytes_to_read);
-
-    match chunk.read_to_end(&mut buffer) {
-        Ok(read) => {
-            if (read as u64) < bytes_to_read {
-                roc_app::ReadExactlyResult::UnexpectedEOF()
-            } else {
-                let rocList = RocList::from(&buffer[..]);
-                roc_app::ReadExactlyResult::Read(rocList)
->>>>>>> 380f101e
             }
             Err(err) => RocResult::err(to_tcp_stream_err(err)),
         }
     })
-
-}
-
-/// # Safety
-///
-/// This function should provided a valid pointer to a `BufReader<TcpStream>`.
-#[no_mangle]
-<<<<<<< HEAD
+}
+
+#[no_mangle]
 pub extern "C" fn roc_fx_tcpReadUntil(
     stream_id: u64,
-=======
-pub unsafe extern "C" fn roc_fx_tcpReadUntil(
->>>>>>> 380f101e
     byte: u8,
 ) -> RocResult<RocList<u8>, RocStr> {
     TCP_STREAMS.with(|tcp_streams_local| {
@@ -1128,16 +1068,9 @@
     })
 }
 
-/// # Safety
-///
-/// This function should provided a valid pointer to a `BufReader<TcpStream>`.
-#[no_mangle]
-<<<<<<< HEAD
+#[no_mangle]
 pub extern "C" fn roc_fx_tcpWrite(
     stream_id: u64,
-=======
-pub unsafe extern "C" fn roc_fx_tcpWrite(
->>>>>>> 380f101e
     msg: &RocList<u8>,
 ) -> RocResult<(), RocStr> {
     TCP_STREAMS.with(|tcp_streams_local| {
@@ -1179,7 +1112,6 @@
 }
 
 #[repr(C)]
-#[derive(Debug)]
 pub struct Command {
     pub args: RocList<RocStr>,
     pub envs: RocList<RocStr>,
@@ -1309,11 +1241,7 @@
                 }
             };
 
-<<<<<<< HEAD
             CommandOutput {
-=======
-            roc_app::Output {
->>>>>>> 380f101e
                 status,
                 stdout: RocList::from(&output.stdout[..]),
                 stderr: RocList::from(&output.stderr[..]),
