module [
    Cmd,
    Output,
    Err,
    outputErrToStr,
    new,
    arg,
    args,
    env,
    envs,
    clearEnvs,
    status,
    output,
    exec,
]

import InternalCommand
import PlatformTask

## Represents a command to be executed in a child process.
Cmd := InternalCommand.Command implements [Inspect]

## Errors from executing a command.
Err : InternalCommand.CommandErr

outputErrToStr : (Output, Err) -> Str
outputErrToStr = \(_, err) ->
    when err is
        ExitCode code -> "Child exited with non-zero code: $(Num.toStr code)"
        KilledBySignal -> "Child was killed by signal"
        IOError ioErr -> "IOError executing: $(ioErr)"

## Represents the output of a command.
Output : {
    stdout : List U8,
    stderr : List U8,
}

## Create a new command to execute the given program in a child process.
new : Str -> Cmd
new = \program ->
    @Cmd {
        program,
        args: [],
        envs: [],
        clearEnvs: Bool.false,
    }

## Add a single argument to the command.
## ! Shell features like variable subsitition (e.g. `$FOO`), glob patterns (e.g. `*.txt`), ... are not available.
##
## ```
## # Represent the command "ls -l"
## Cmd.new "ls"
## |> Cmd.arg "-l"
## ```
##
arg : Cmd, Str -> Cmd
arg = \@Cmd cmd, value ->
    @Cmd
        { cmd &
            args: List.append cmd.args value,
        }

## Add multiple arguments to the command.
## ! Shell features like variable subsitition (e.g. `$FOO`), glob patterns (e.g. `*.txt`), ... are not available.
##
## ```
## # Represent the command "ls -l -a"
## Cmd.new "ls"
## |> Cmd.args ["-l", "-a"]
## ```
##
args : Cmd, List Str -> Cmd
args = \@Cmd cmd, values ->
    @Cmd
        { cmd &
            args: List.concat cmd.args values,
        }

## Add a single environment variable to the command.
##
## ```
## # Run "env" and add the environment variable "FOO" with value "BAR"
## Cmd.new "env"
## |> Cmd.env "FOO" "BAR"
## ```
##
env : Cmd, Str, Str -> Cmd
env = \@Cmd cmd, key, value ->
    @Cmd
        { cmd &
            envs: List.concat cmd.envs [key, value],
        }

## Add multiple environment variables to the command.
##
## ```
## # Run "env" and add the variables "FOO" and "BAZ"
## Cmd.new "env"
## |> Cmd.envs [("FOO", "BAR"), ("BAZ", "DUCK")]
## ```
##
envs : Cmd, List (Str, Str) -> Cmd
envs = \@Cmd cmd, keyValues ->
    values = keyValues |> List.joinMap \(key, value) -> [key, value]
    @Cmd
        { cmd &
            envs: List.concat cmd.envs values,
        }

## Clear all environment variables, and prevent inheriting from parent, only
## the environment variables provided to command are available to the child.
##
## ```
## # Represents "env" with only "FOO" environment variable set
## Cmd.new "env"
## |> Cmd.clearEnvs
## |> Cmd.env "FOO" "BAR"
## ```
##
clearEnvs : Cmd -> Cmd
clearEnvs = \@Cmd cmd ->
    @Cmd { cmd & clearEnvs: Bool.true }

## Execute command and capture stdout and stderr
##
## > Stdin is not inherited from the parent and any attempt by the child process
## > to read from the stdin stream will result in the stream immediately closing.
##
output : Cmd -> Task Output [CmdOutputError (Output, Err)]
output = \@Cmd cmd ->
    internalOutput = PlatformTask.commandOutput! (Box.box cmd)
    out = {
        stdout: internalOutput.stdout,
        stderr: internalOutput.stderr,
    }

<<<<<<< HEAD
    when internalOutput.status is
        Ok {} -> Task.ok (out)
        Err err -> Task.err (CmdOutputError (out, err))
=======
        when internalOutput.status is
            Ok {} -> Ok (out)
            Err bytes -> Err (CmdOutputError (out, InternalCommand.handleCommandErr bytes))
    |> InternalTask.fromEffect
>>>>>>> 04438a76

## Execute command and inherit stdin, stdout and stderr from parent
##
status : Cmd -> Task {} [CmdError Err]
status = \@Cmd cmd ->
<<<<<<< HEAD
    PlatformTask.commandStatus (Box.box cmd)
    |> Task.mapErr CmdError
=======
    Effect.commandStatus (Box.box cmd)
    |> Effect.map \result ->
        when result is
            Ok a -> Ok a
            Err bytes -> Err (CmdError (InternalCommand.handleCommandErr bytes))
    |> InternalTask.fromEffect

>>>>>>> 04438a76

## Execute command and inherit stdin, stdout and stderr from parent
##
## ```
## # Call echo to print "hello world"
## Cmd.exec! "echo" ["hello world"]
## ```
exec : Str, List Str -> Task {} [CmdError Err]
exec = \program, arguments ->
<<<<<<< HEAD
    new program
    |> args arguments
    |> status
=======

    (@Cmd cmd) = new program |> args arguments

    Effect.commandStatus (Box.box cmd)
    |> Effect.map \result ->
        when result is
            Ok a -> Ok a
            Err bytes -> Err (CmdError (InternalCommand.handleCommandErr bytes))
    |> InternalTask.fromEffect
>>>>>>> 04438a76
<|MERGE_RESOLUTION|>--- conflicted
+++ resolved
@@ -136,33 +136,17 @@
         stderr: internalOutput.stderr,
     }
 
-<<<<<<< HEAD
     when internalOutput.status is
-        Ok {} -> Task.ok (out)
-        Err err -> Task.err (CmdOutputError (out, err))
-=======
-        when internalOutput.status is
-            Ok {} -> Ok (out)
-            Err bytes -> Err (CmdOutputError (out, InternalCommand.handleCommandErr bytes))
-    |> InternalTask.fromEffect
->>>>>>> 04438a76
+        Ok {} -> Task.ok out
+        Err bytes -> Task.err (CmdOutputError (out, InternalCommand.handleCommandErr bytes))
 
 ## Execute command and inherit stdin, stdout and stderr from parent
 ##
 status : Cmd -> Task {} [CmdError Err]
 status = \@Cmd cmd ->
-<<<<<<< HEAD
     PlatformTask.commandStatus (Box.box cmd)
-    |> Task.mapErr CmdError
-=======
-    Effect.commandStatus (Box.box cmd)
-    |> Effect.map \result ->
-        when result is
-            Ok a -> Ok a
-            Err bytes -> Err (CmdError (InternalCommand.handleCommandErr bytes))
-    |> InternalTask.fromEffect
-
->>>>>>> 04438a76
+    |> Task.mapErr \bytes ->
+        Err (CmdError (InternalCommand.handleCommandErr bytes))
 
 ## Execute command and inherit stdin, stdout and stderr from parent
 ##
@@ -172,18 +156,6 @@
 ## ```
 exec : Str, List Str -> Task {} [CmdError Err]
 exec = \program, arguments ->
-<<<<<<< HEAD
     new program
     |> args arguments
-    |> status
-=======
-
-    (@Cmd cmd) = new program |> args arguments
-
-    Effect.commandStatus (Box.box cmd)
-    |> Effect.map \result ->
-        when result is
-            Ok a -> Ok a
-            Err bytes -> Err (CmdError (InternalCommand.handleCommandErr bytes))
-    |> InternalTask.fromEffect
->>>>>>> 04438a76
+    |> status