--- conflicted
+++ resolved
@@ -1,13 +1,9 @@
-<<<<<<< HEAD
-module [line!, bytes!, Err]
-=======
 module [
     Err,
-    line,
-    bytes,
-    readToEnd,
+    line!,
+    bytes!,
+    readToEnd!,
 ]
->>>>>>> 4048641e
 
 import PlatformTasks
 
@@ -76,17 +72,13 @@
 bytes! : {} => List U8
 bytes! = \{} ->
     # will return an empty list if no bytes are available
-<<<<<<< HEAD
     PlatformTasks.stdinBytes! {}
-=======
-    PlatformTasks.stdinBytes
-    |> Task.mapErr \_ -> crash "unreachable"
 
 ## Read all bytes from [standard input](https://en.wikipedia.org/wiki/Standard_streams#Standard_input_(stdin)) until EOF in this source.
-readToEnd : {} -> Task (List U8) [StdinErr Err]
-readToEnd = \{} ->
-    PlatformTasks.stdinReadToEnd
-    |> Task.mapErr \internalErr ->
+readToEnd! : {} => Result (List U8) [StdinErr Err]
+readToEnd! = \{} ->
+    PlatformTasks.stdinReadToEnd!
+    |> Result.mapErr \internalErr ->
         when internalErr.tag is
             BrokenPipe -> StdinErr BrokenPipe
             WouldBlock -> StdinErr (Other "WouldBlock")
@@ -96,5 +88,4 @@
             OutOfMemory -> StdinErr OutOfMemory
             UnexpectedEof -> StdinErr UnexpectedEof
             InvalidInput -> StdinErr InvalidInput
-            Other -> StdinErr (Other internalErr.msg)
->>>>>>> 4048641e
+            Other -> StdinErr (Other internalErr.msg)