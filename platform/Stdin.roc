--- conflicted
+++ resolved
@@ -58,14 +58,7 @@
     |> Result.mapErr handleErr
 
 ## Read bytes from [standard input](https://en.wikipedia.org/wiki/Standard_streams#Standard_input_(stdin)).
-<<<<<<< HEAD
-##
-## This function can read no more than 16 KiB at a time. Use [readToEnd] if you want to read all the bytes until `EOF`.
-##
-## This will return an empty list if NIL bytes are currently available.
-=======
 ## ‼️ This function can read no more than 16,384 bytes at a time. Use [readToEnd] if you need more.
->>>>>>> 397c9d30
 ##
 ## > This is typically used in combintation with [Tty.enableRawMode],
 ## which disables defaults terminal bevahiour and allows reading input
