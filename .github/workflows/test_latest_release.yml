--- conflicted
+++ resolved
@@ -17,8 +17,4 @@
         run: ./ci/get_latest_release_examples.sh
       
       - name: Run all tests with latest roc release + latest basic-cli release
-<<<<<<< HEAD
-        run: ROC=./roc_nightly/roc EXAMPLES_DIR=./latest-release-examples/ ./ci/test_latest_release.sh
-=======
-        run: EXAMPLES_DIR=./latest-release-examples/ ./ci/test_latest_release.sh
->>>>>>> 1c5cd14c
+        run: ROC=./roc_nightly/roc EXAMPLES_DIR=./latest-release-examples/ ./ci/test_latest_release.sh