interface File
<<<<<<< HEAD
    exposes [ReadErr, ReadUtf8Err, ReadProblem, WriteErr, WriteProblem, write, writeUtf8, writeBytes, readUtf8, readBytes, delete]
=======
    exposes [ReadErr, WriteErr, write, writeUtf8, writeBytes, readUtf8, readBytes, delete, writeErrToStr, readErrToStr]
>>>>>>> 43e57416
    imports [Task.{ Task }, InternalTask, InternalFile, Path.{ Path }, InternalPath, Effect.{ Effect }]

ReadErr : InternalFile.ReadErr
ReadUtf8Err a : InternalFile.ReadUtf8Err a
ReadProblem : InternalFile.ReadProblem

WriteErr : InternalFile.WriteErr
WriteProblem : InternalFile.WriteProblem

## Encodes a value using the given `EncodingFormat` and writes it to a file.
##
## For example, suppose you have a [JSON](https://en.wikipedia.org/wiki/JSON)
## `EncodingFormat` named `Json.toCompactUtf8`. Then you can use that format
## to write some encodable data to a file as JSON, like so:
##
##     File.write
##         (Path.fromStr "output.json")
##         { some: "json stuff" }
##         Json.toCompactUtf8
##     # Writes the following to the file `output.json`:
##     #
##     # {"some":"json stuff"}
##
## If writing to the file fails, for example because of a file permissions issue,
## the task fails with [WriteErr].
##
## This opens the file first and closes it after writing to it.
##
## To write unformatted bytes to a file, you can use [File.writeBytes] instead.
write : Path, val, fmt -> Task {} WriteErr | val has Encode.Encoding, fmt has Encode.EncoderFormatting
write = \path, val, fmt ->
    bytes = Encode.toBytes val fmt

    # TODO handle encoding errors here, once they exist
    writeBytes path bytes

## Writes bytes to a file.
##
##     # Writes the bytes 1, 2, 3 to the file `myfile.dat`.
##     File.writeBytes (Path.fromStr "myfile.dat") [1, 2, 3]
##
## This opens the file first and closes it after writing to it.
##
## To format data before writing it to a file, you can use [File.write] instead.
writeBytes : Path, List U8 -> Task {} WriteErr
writeBytes = \path, bytes ->
    toWriteTask path \pathBytes -> Effect.fileWriteBytes pathBytes bytes

## Writes a [Str] to a file, encoded as [UTF-8](https://en.wikipedia.org/wiki/UTF-8).
##
##     # Writes "Hello!" encoded as UTF-8 to the file `myfile.txt`.
##     File.writeUtf8 (Path.fromStr "myfile.txt") "Hello!"
##
## This opens the file first and closes it after writing to it.
##
## To write unformatted bytes to a file, you can use [File.writeBytes] instead.
writeUtf8 : Path, Str -> Task {} WriteErr
writeUtf8 = \path, str ->
    toWriteTask path \bytes -> Effect.fileWriteUtf8 bytes str

## Deletes a file from the filesystem.
##
##     # Deletes the file named
##     File.delete (Path.fromStr "myfile.dat") [1, 2, 3]
##
## Note that this does not securely erase the file's contents from disk; instead, the operating
## system marks the space it was occupying as safe to write over in the future. Also, the operating
## system may not immediately mark the space as free; for example, on Windows it will wait until
## the last file handle to it is closed, and on UNIX, it will not remove it until the last
## [hard link](https://en.wikipedia.org/wiki/Hard_link) to it has been deleted.
##
## This performs a [`DeleteFile`](https://docs.microsoft.com/en-us/windows/win32/api/winbase/nf-winbase-deletefile)
## on Windows and [`unlink`](https://en.wikipedia.org/wiki/Unlink_(Unix)) on UNIX systems.
##
## On Windows, this will fail when attempting to delete a readonly file; the file's
## readonly permission must be disabled before it can be successfully deleted.
delete : Path -> Task {} WriteErr
delete = \path ->
    toWriteTask path \bytes -> Effect.fileDelete bytes

## Reads all the bytes in a file.
##
##     # Read all the bytes in `myfile.txt`.
##     File.readBytes (Path.fromStr "myfile.txt")
##
## This opens the file first and closes it after reading its contents.
##
## To read and decode data from a file, you can use `File.read` instead.
readBytes : Path -> Task (List U8) ReadErr
readBytes = \path ->
    toReadTask path \bytes -> Effect.fileReadBytes bytes

## Reads a [Str] from a file containing [UTF-8](https://en.wikipedia.org/wiki/UTF-8)-encoded text.
##
##     # Reads UTF-8 encoded text into a `Str` from the file `myfile.txt`.
##     File.readUtf8 (Path.fromStr "myfile.txt")
##
## This opens the file first and closes it after writing to it.
## The task will fail with `FileReadUtf8Err` if the given file contains invalid UTF-8.
##
## To read unformatted bytes from a file, you can use [File.readBytes] instead.
readUtf8 : Path -> Task Str (ReadUtf8Err _)
readUtf8 = \path ->
    effect = Effect.map (Effect.fileReadBytes (InternalPath.toBytes path)) \result ->
        when result is
            Ok bytes ->
                Str.fromUtf8 bytes
                |> Result.mapErr \err -> FileReadUtf8Err path err

            Err readErr -> Err (FileReadErr path readErr)

    InternalTask.fromEffect effect

# read :
#     Path,
#     fmt
#     -> Task
#         Str
#         [FileReadErr Path ReadErr, FileReadDecodeErr Path [Leftover (List U8)]Decode.DecodeError ]
#         [Read [File]]
#     | val has Decode.Decoding, fmt has Decode.DecoderFormatting
# read = \path, fmt ->
#     effect = Effect.map (Effect.fileReadBytes (InternalPath.toBytes path)) \result ->
#         when result is
#             Ok bytes ->
#                 when Decode.fromBytes bytes fmt is
#                     Ok val -> Ok val
#                     Err decodingErr -> Err (FileReadDecodeErr decodingErr)
#             Err readErr -> Err (FileReadErr readErr)
#     InternalTask.fromEffect effect
toWriteTask : Path, (List U8 -> Effect (Result ok err)) -> Task ok [FileWriteErr Path err]
toWriteTask = \path, toEffect ->
    InternalPath.toBytes path
    |> toEffect
    |> InternalTask.fromEffect
    |> Task.mapFail \err -> FileWriteErr path err

toReadTask : Path, (List U8 -> Effect (Result ok err)) -> Task ok [FileReadErr Path err]
toReadTask = \path, toEffect ->
    InternalPath.toBytes path
    |> toEffect
    |> InternalTask.fromEffect
    |> Task.mapFail \err -> FileReadErr path err

writeErrToStr : WriteErr -> Str
writeErrToStr = \err ->
    when err is
        NotFound -> "NotFound"
        Interrupted -> "Interrupted"
        InvalidFilename -> "InvalidFilename"
        PermissionDenied -> "PermissionDenied"
        TooManySymlinks -> "TooManySymlinks"
        TooManyHardlinks -> "TooManyHardlinks"
        TimedOut -> "TimedOut"
        StaleNetworkFileHandle -> "StaleNetworkFileHandle"
        ReadOnlyFilesystem -> "ReadOnlyFilesystem"
        AlreadyExists -> "AlreadyExists"
        WasADirectory -> "WasADirectory"
        WriteZero -> "WriteZero"
        StorageFull -> "StorageFull"
        FilesystemQuotaExceeded -> "FilesystemQuotaExceeded"
        FileTooLarge -> "FileTooLarge"
        ResourceBusy -> "ResourceBusy"
        ExecutableFileBusy -> "ExecutableFileBusy"
        OutOfMemory -> "OutOfMemory"
        Unsupported -> "Unsupported"
        _ -> "Unrecognized"

readErrToStr : ReadErr -> Str
readErrToStr = \err ->
    when err is
        NotFound -> "NotFound"
        Interrupted -> "Interrupted"
        InvalidFilename -> "InvalidFilename"
        PermissionDenied -> "PermissionDenied"
        TooManySymlinks -> "TooManySymlinks"
        TooManyHardlinks -> "TooManyHardlinks"
        TimedOut -> "TimedOut"
        StaleNetworkFileHandle -> "StaleNetworkFileHandle"
        OutOfMemory -> "OutOfMemory"
        Unsupported -> "Unsupported"
        _ -> "Unrecognized"<|MERGE_RESOLUTION|>--- conflicted
+++ resolved
@@ -1,9 +1,5 @@
 interface File
-<<<<<<< HEAD
-    exposes [ReadErr, ReadUtf8Err, ReadProblem, WriteErr, WriteProblem, write, writeUtf8, writeBytes, readUtf8, readBytes, delete]
-=======
-    exposes [ReadErr, WriteErr, write, writeUtf8, writeBytes, readUtf8, readBytes, delete, writeErrToStr, readErrToStr]
->>>>>>> 43e57416
+    exposes [ReadErr, ReadUtf8Err, ReadProblem, WriteErr, WriteProblem, write, writeUtf8, writeBytes, readUtf8, readBytes, delete, writeErrToStr, readErrToStr]
     imports [Task.{ Task }, InternalTask, InternalFile, Path.{ Path }, InternalPath, Effect.{ Effect }]
 
 ReadErr : InternalFile.ReadErr
@@ -148,9 +144,9 @@
     |> InternalTask.fromEffect
     |> Task.mapFail \err -> FileReadErr path err
 
-writeErrToStr : WriteErr -> Str
-writeErrToStr = \err ->
-    when err is
+displayWriteProblem : WriteProblem -> Str
+displayWriteProblem = \problem ->
+    when problem is
         NotFound -> "NotFound"
         Interrupted -> "Interrupted"
         InvalidFilename -> "InvalidFilename"
@@ -172,9 +168,9 @@
         Unsupported -> "Unsupported"
         _ -> "Unrecognized"
 
-readErrToStr : ReadErr -> Str
-readErrToStr = \err ->
-    when err is
+displayReadProblem : ReadProblem -> Str
+displayReadProblem = \problem ->
+    when problem is
         NotFound -> "NotFound"
         Interrupted -> "Interrupted"
         InvalidFilename -> "InvalidFilename"
