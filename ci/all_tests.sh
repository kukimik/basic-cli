--- conflicted
+++ resolved
@@ -20,19 +20,11 @@
 fi
 
 if [ "$NO_BUILD" != "1" ]; then
-<<<<<<< HEAD
   # May be needed for breaking roc changes. Also replace platform in build.roc with `cli: platform "platform/main.roc",`
   ./jump-start.sh
 
   # build the basic-cli platform
-  $ROC dev ./build.roc --linker=legacy
-=======
-  # May be needed for breaking roc changes. Also replace platform in build.roc with `cli: platform "platform/main.roc",`  
-  # ./jump-start.sh
-  
-  # build the basic-cli platform
-  $ROC ./build.roc -- --roc $ROC
->>>>>>> e0fb463d
+  $ROC dev ./build.roc --linker=legacy -- --roc $ROC
 fi
 
 # roc check
