--- conflicted
+++ resolved
@@ -19,13 +19,6 @@
   exit 1
 fi
 
-<<<<<<< HEAD
-# temporary; remove once build.roc uses basic-cli throuh a URL
-#./jump-start.sh
-
-# build the basic-cli platform
-#$ROC ./build.roc --prebuilt-platform -- --roc $ROC
-=======
 if [ "$NO_BUILD" != "1" ]; then
   # temporary; remove once build.roc uses basic-cli throuh a URL
   ./jump-start.sh
@@ -33,7 +26,6 @@
   # build the basic-cli platform
   $ROC ./build.roc --prebuilt-platform -- --roc $ROC
 fi
->>>>>>> 99f9d813
 
 # roc check
 for roc_file in $EXAMPLES_DIR*.roc; do
