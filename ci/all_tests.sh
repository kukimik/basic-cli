#!/usr/bin/env bash

# https://vaneyckt.io/posts/safer_bash_scripts_with_set_euxo_pipefail/
set -exo pipefail

if [ -z "${EXAMPLES_DIR}" ]; then
  echo "ERROR: The EXAMPLES_DIR environment variable is not set." >&2
  
  exit 1
fi

if [ -z "${ROC}" ]; then
  echo "ERROR: The ROC environment variable is not set.
    Set it to something like:
        /home/username/Downloads/roc_nightly-linux_x86_64-2023-10-30-cb00cfb/roc
        or
        /home/username/gitrepos/roc/target/build/release/roc" >&2

  exit 1
fi

# roc check
for roc_file in $EXAMPLES_DIR*.roc; do
    $ROC check $roc_file
done

# roc build
architecture=$(uname -m)

for roc_file in $EXAMPLES_DIR*.roc; do
    base_file=$(basename "$roc_file")

    # Skip argsBROKEN.roc
    if [ "$base_file" == "argsBROKEN.roc" ]; then
        continue
    fi

    # Skip env.roc when on aarch64
    if [ "$architecture" == "aarch64" ] && [ "$base_file" == "env.roc" ]; then
        continue
    fi

    $ROC build $roc_file $ROC_BUILD_FLAGS
done

# check output
for roc_file in $EXAMPLES_DIR*.roc; do
    base_file=$(basename "$roc_file")

    # Skip argsBROKEN.roc
    if [ "$base_file" == "argsBROKEN.roc" ]; then
        continue
    fi

    # Skip env.roc when on aarch64
    if [ "$architecture" == "aarch64" ] && [ "$base_file" == "env.roc" ]; then
        continue
    fi

    roc_file_only="$(basename "$roc_file")"
    no_ext_name=${roc_file_only%.*}
    expect ci/expect_scripts/$no_ext_name.exp
done

<<<<<<< HEAD
# `roc test` every roc file if it contains a test
find . -type f -name "*.roc" | while read file; do
    # Arg.roc hits github.com/roc-lang/roc/issues/5701
    if [[ $file != *"Arg.roc" ]]; then
        if grep -qE '^\s*expect(\s+|$)' "$file"; then
            $ROC test "$file"
        fi
    fi
done
=======
$ROC test platform/Utc.roc
>>>>>>> 6238a4a8

# just build this until we fix it
$ROC build ./ci/file-testBROKEN.roc $ROC_BUILD_FLAGS

# test building website
$ROC docs platform/main.roc<|MERGE_RESOLUTION|>--- conflicted
+++ resolved
@@ -62,19 +62,23 @@
     expect ci/expect_scripts/$no_ext_name.exp
 done
 
-<<<<<<< HEAD
 # `roc test` every roc file if it contains a test
 find . -type f -name "*.roc" | while read file; do
     # Arg.roc hits github.com/roc-lang/roc/issues/5701
     if [[ $file != *"Arg.roc" ]]; then
+    
         if grep -qE '^\s*expect(\s+|$)' "$file"; then
-            $ROC test "$file"
+            test_output=$($ROC test "$file" 2>&1)
+            test_exit_code=$?
+
+            if [[ $test_exit_code -ne 0 ]]; then
+                if ! [[ $test_exit_code -eq 2 && "$test_output" == *"No expectations were found."* ]]; then
+                    exit $test_exit_code
+                fi
+            fi
         fi
     fi
 done
-=======
-$ROC test platform/Utc.roc
->>>>>>> 6238a4a8
 
 # just build this until we fix it
 $ROC build ./ci/file-testBROKEN.roc $ROC_BUILD_FLAGS
