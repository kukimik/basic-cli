#!/usr/bin/env bash

# https://vaneyckt.io/posts/safer_bash_scripts_with_set_euxo_pipefail/
set -exo pipefail

if [ -z "${EXAMPLES_DIR}" ]; then
  echo "ERROR: The EXAMPLES_DIR environment variable is not set." >&2
  
  exit 1
fi

if [ -z "${ROC}" ]; then
  echo "ERROR: The ROC environment variable is not set.
    Set it to something like:
        /home/username/Downloads/roc_nightly-linux_x86_64-2023-10-30-cb00cfb/roc
        or
        /home/username/gitrepos/roc/target/build/release/roc" >&2

  exit 1
fi

# roc check
for roc_file in $EXAMPLES_DIR*.roc; do
    $ROC check $roc_file
done

# roc build
architecture=$(uname -m)

for roc_file in $EXAMPLES_DIR*.roc; do
    base_file=$(basename "$roc_file")

    # Skip argsBROKEN.roc
    if [ "$base_file" == "argsBROKEN.roc" ]; then
        continue
    fi

    # Skip env.roc when on aarch64
    if [ "$architecture" == "aarch64" ] && [ "$base_file" == "env.roc" ]; then
        continue
    fi

    $ROC build $roc_file $ROC_BUILD_FLAGS
done

# check output
for roc_file in $EXAMPLES_DIR*.roc; do
    base_file=$(basename "$roc_file")

    # Skip argsBROKEN.roc
    if [ "$base_file" == "argsBROKEN.roc" ]; then
        continue
    fi

    # Skip env.roc when on aarch64
    if [ "$architecture" == "aarch64" ] && [ "$base_file" == "env.roc" ]; then
        continue
    fi

    roc_file_only="$(basename "$roc_file")"
    no_ext_name=${roc_file_only%.*}
    expect ci/expect_scripts/$no_ext_name.exp
done

<<<<<<< HEAD
# remove Dir example directorys if they exist
rm -rf dirExampleE
rm -rf dirExampleA
rm -rf dirExampleD
=======
# roc dev (some expects only run with `roc dev`)
for roc_file in $EXAMPLES_DIR*.roc; do
    base_file=$(basename "$roc_file")

    # Skip argsBROKEN.roc
    #      countdown, echo, form, piping, stdin require user input
    #      dir.roc hits `index out of bounds: the len is...`
    ignore_list=("argsBROKEN.roc" "countdown.roc" "echo.roc" "form.roc" "piping.roc" "stdin.roc" "dir.roc")

    # check if base_file matches something from ignore_list
    for file in "${ignore_list[@]}"; do
        if [ "$base_file" == "$file" ]; then
            continue 2 # continue the outer loop if a match is found
        fi
    done

    # Skip env.roc when on aarch64
    if [ "$architecture" == "aarch64" ] && [ "$base_file" == "env.roc" ]; then
        continue
    fi

    # For path.roc we need be inside the EXAMPLES_DIR
    if [ "$base_file" == "path.roc" ]; then
        cd $EXAMPLES_DIR
        $ROC dev $base_file
        cd ..
    else
        $ROC dev $roc_file
    fi
done
>>>>>>> db6d58ec

# `roc test` every roc file if it contains a test, skip roc_nightly folder
find . -type d -name "roc_nightly" -prune -o -type f -name "*.roc" -print | while read file; do
    # Arg.roc hits github.com/roc-lang/roc/issues/5701
    if [[ $file != *"Arg.roc" ]]; then
    
        if grep -qE '^\s*expect(\s+|$)' "$file"; then

            # don't exit script if test_command fails
            set +e
            test_command=$($ROC test "$file")
            test_exit_code=$?
            set -e

            if [[ $test_exit_code -ne 0 && $test_exit_code -ne 2 ]]; then
                exit $test_exit_code
            fi
        fi
    fi
done

# just build this until we fix it
$ROC build ./ci/file-testBROKEN.roc $ROC_BUILD_FLAGS

# test building website
$ROC docs platform/main.roc<|MERGE_RESOLUTION|>--- conflicted
+++ resolved
@@ -62,12 +62,11 @@
     expect ci/expect_scripts/$no_ext_name.exp
 done
 
-<<<<<<< HEAD
 # remove Dir example directorys if they exist
 rm -rf dirExampleE
 rm -rf dirExampleA
 rm -rf dirExampleD
-=======
+
 # roc dev (some expects only run with `roc dev`)
 for roc_file in $EXAMPLES_DIR*.roc; do
     base_file=$(basename "$roc_file")
@@ -98,7 +97,11 @@
         $ROC dev $roc_file
     fi
 done
->>>>>>> db6d58ec
+
+# remove Dir example directorys if they exist
+rm -rf dirExampleE
+rm -rf dirExampleA
+rm -rf dirExampleD
 
 # `roc test` every roc file if it contains a test, skip roc_nightly folder
 find . -type d -name "roc_nightly" -prune -o -type f -name "*.roc" -print | while read file; do
