--- conflicted
+++ resolved
@@ -1,9 +1,5 @@
-app [main] {
-<<<<<<< HEAD
-    cli: platform "https://github.com/roc-lang/basic-cli/releases/download/0.16.0/O00IPk-Krg_diNS2dVWlI0ZQP794Vctxzv0ha96mK0E.tar.br",
-=======
+app [main!] {
     cli: platform "platform/main.roc",
->>>>>>> d0090495
 }
 
 import cli.Cmd
@@ -16,59 +12,49 @@
 ##
 ## Check basic-cli-build-steps.png for a diagram that shows what the code does.
 ##
-main : Task {} _
-main =
+main! : {} => Result {} _
+main! = \{} ->
 
-    rocCmd =
-        Env.var "ROC"
-        |> Task.result!
-        |> Result.withDefault "roc"
+    rocCmd = Env.var! "ROC" |> Result.withDefault "roc"
 
     debugMode =
-        Env.var "DEBUG"
-        |> Task.result!
-        |> \result ->
-            when result is
-                Ok str if !(Str.isEmpty str) -> Bool.true
-                _ -> Bool.false
+        when Env.var! "DEBUG" is
+            Ok str if !(Str.isEmpty str) -> Debug
+            _ -> Release
 
-    run { debugMode, rocCmd }
+    try rocVersion! rocCmd
 
-run : { debugMode : Bool, rocCmd : Str } -> Task {} _
-run = \{ debugMode, rocCmd } ->
-
-    rocVersion! rocCmd
-
-    osAndArch = getOSAndArch!
+    osAndArch = try getOSAndArch! {}
 
     stubLibPath = "platform/libapp.$(stubFileExtension osAndArch)"
 
-    buildStubAppLib! rocCmd stubLibPath
+    try buildStubAppLib! rocCmd stubLibPath
 
-    cargoBuildHost! debugMode
+    try cargoBuildHost! debugMode
 
-    rustTargetFolder = getRustTargetFolder! debugMode
+    rustTargetFolder = try getRustTargetFolder! debugMode
 
-    copyHostLib! osAndArch rustTargetFolder
+    try copyHostLib! osAndArch rustTargetFolder
 
-    preprocessHost! rocCmd stubLibPath rustTargetFolder
+    try preprocessHost! rocCmd stubLibPath rustTargetFolder
 
-    info! "Successfully built platform files!"
+    try info! "Successfully built platform files!"
 
-rocVersion : Str -> Task {} _
-rocVersion = \rocCmd ->
-    info! "Checking provided roc; executing `$(rocCmd) version`:"
+    Ok {}
+
+rocVersion! : Str => Result {} _
+rocVersion! = \rocCmd ->
+    try info! "Checking provided roc; executing `$(rocCmd) version`:"
 
     rocCmd
-        |> Cmd.exec ["version"]
-        |> Task.mapErr! RocVersionCheckFailed
+    |> Cmd.exec! ["version"]
+    |> Result.mapErr RocVersionCheckFailed
 
-getOSAndArch : Task OSAndArch _
-getOSAndArch =
-    info! "Getting the native operating system and architecture ..."
+getOSAndArch! : {} => Result OSAndArch _
+getOSAndArch! = \{} ->
+    try info! "Getting the native operating system and architecture ..."
 
-    Env.platform
-    |> Task.await convertOSAndArch
+    convertOSAndArch! (Env.platform! {})
 
 OSAndArch : [
     MacosArm64,
@@ -79,21 +65,22 @@
     WindowsX64,
 ]
 
-convertOSAndArch : _ -> Task OSAndArch _
-convertOSAndArch = \{ os, arch } ->
+convertOSAndArch! : _ => Result OSAndArch _
+convertOSAndArch! = \{ os, arch } ->
     when (os, arch) is
-        (MACOS, AARCH64) -> Task.ok MacosArm64
-        (MACOS, X64) -> Task.ok MacosX64
-        (LINUX, AARCH64) -> Task.ok LinuxArm64
-        (LINUX, X64) -> Task.ok LinuxX64
-        _ -> Task.err (UnsupportedNative os arch)
+        (MACOS, AARCH64) -> Ok MacosArm64
+        (MACOS, X64) -> Ok MacosX64
+        (LINUX, AARCH64) -> Ok LinuxArm64
+        (LINUX, X64) -> Ok LinuxX64
+        _ -> Err (UnsupportedNative os arch)
 
-buildStubAppLib : Str, Str -> Task {} _
-buildStubAppLib = \rocCmd, stubLibPath ->
-    info! "Building stubbed app shared library ..."
+buildStubAppLib! : Str, Str => Result {} _
+buildStubAppLib! = \rocCmd, stubLibPath ->
+    try info! "Building stubbed app shared library ..."
+
     rocCmd
-        |> Cmd.exec ["build", "--lib", "platform/libapp.roc", "--output", stubLibPath, "--optimize"]
-        |> Task.mapErr! ErrBuildingAppStub
+    |> Cmd.exec! ["build", "--lib", "platform/libapp.roc", "--output", stubLibPath, "--optimize"]
+    |> Result.mapErr ErrBuildingAppStub
 
 stubFileExtension : OSAndArch -> Str
 stubFileExtension = \osAndArch ->
@@ -112,63 +99,58 @@
         WindowsArm64 -> "windows-arm64.lib"
         WindowsX64 -> "windows-x64.lib"
 
-getRustTargetFolder : Bool -> Task Str _
-getRustTargetFolder = \debugMode ->
-    debugOrRelease =
-        if debugMode then
-            "debug"
-        else
-            "release"
+getRustTargetFolder! : [Debug, Release] => Result Str _
+getRustTargetFolder! = \debugMode ->
 
-    when Env.var "CARGO_BUILD_TARGET" |> Task.result! is
+    debugOrRelease = if debugMode == Debug then "debug" else "release"
+
+    when Env.var! "CARGO_BUILD_TARGET" is
         Ok targetEnvVar ->
             if Str.isEmpty targetEnvVar then
-                Task.ok "target/$(debugOrRelease)/"
+                Ok "target/$(debugOrRelease)/"
             else
-                Task.ok "target/$(targetEnvVar)/$(debugOrRelease)/"
+                Ok "target/$(targetEnvVar)/$(debugOrRelease)/"
 
         Err e ->
-            info! "Failed to get env var CARGO_BUILD_TARGET with error $(Inspect.toStr e). Assuming default CARGO_BUILD_TARGET (native)..."
+            try info! "Failed to get env var CARGO_BUILD_TARGET with error $(Inspect.toStr e). Assuming default CARGO_BUILD_TARGET (native)..."
 
-            Task.ok "target/$(debugOrRelease)/"
+            Ok "target/$(debugOrRelease)/"
 
-cargoBuildHost : Bool -> Task {} _
-cargoBuildHost = \debugMode ->
-    cargoBuildArgsT =
-        if debugMode then
-            Task.map
-                (info "Building rust host in debug mode...")
-                \_ -> ["build"]
-        else
-            Task.map
-                (info "Building rust host ...")
-                \_ -> ["build", "--release"]
+cargoBuildHost! : [Debug, Release] => Result {} _
+cargoBuildHost! = \debugMode ->
+    cargoBuildArgs =
+        when debugMode is
+            Debug -> Result.map (info! "Building rust host in debug mode...") \_ -> ["build"]
+            Release -> Result.map (info! "Building rust host ...") \_ -> ["build", "--release"]
 
     "cargo"
-        |> Cmd.exec cargoBuildArgsT!
-        |> Task.mapErr! ErrBuildingHostBinaries
+    |> Cmd.exec! (try cargoBuildArgs)
+    |> Result.mapErr ErrBuildingHostBinaries
 
-copyHostLib : OSAndArch, Str -> Task {} _
-copyHostLib = \osAndArch, rustTargetFolder ->
-    hostBuildPath =
-        "$(rustTargetFolder)libhost.a"
+copyHostLib! : OSAndArch, Str => Result {} _
+copyHostLib! = \osAndArch, rustTargetFolder ->
+
+    hostBuildPath = "$(rustTargetFolder)libhost.a"
 
     hostDestPath = "platform/$(prebuiltStaticLibFile osAndArch)"
 
-    info! "Moving the prebuilt binary from $(hostBuildPath) to $(hostDestPath) ..."
+    try info! "Moving the prebuilt binary from $(hostBuildPath) to $(hostDestPath) ..."
+
     "cp"
-        |> Cmd.exec [hostBuildPath, hostDestPath]
-        |> Task.mapErr! ErrMovingPrebuiltLegacyBinary
+    |> Cmd.exec! [hostBuildPath, hostDestPath]
+    |> Result.mapErr ErrMovingPrebuiltLegacyBinary
 
-preprocessHost : Str, Str, Str -> Task {} _
-preprocessHost = \rocCmd, stubLibPath, rustTargetFolder ->
-    info! "Preprocessing surgical host ..."
+preprocessHost! : Str, Str, Str => Result {} _
+preprocessHost! = \rocCmd, stubLibPath, rustTargetFolder ->
+
+    try info! "Preprocessing surgical host ..."
+
     surgicalBuildPath = "$(rustTargetFolder)host"
 
     rocCmd
-        |> Cmd.exec ["preprocess-host", surgicalBuildPath, "platform/main.roc", stubLibPath]
-        |> Task.mapErr! ErrPreprocessingSurgicalBinary
+    |> Cmd.exec! ["preprocess-host", surgicalBuildPath, "platform/main.roc", stubLibPath]
+    |> Result.mapErr ErrPreprocessingSurgicalBinary
 
-info : Str -> Task {} _
-info = \msg ->
+info! : Str => Result {} _
+info! = \msg ->
     Stdout.line! "\u(001b)[34mINFO:\u(001b)[0m $(msg)"